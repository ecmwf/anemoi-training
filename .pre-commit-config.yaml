--- conflicted
+++ resolved
@@ -40,11 +40,7 @@
     - --force-single-line-imports
     - --profile black
 - repo: https://github.com/astral-sh/ruff-pre-commit
-<<<<<<< HEAD
-  rev: v0.6.4
-=======
   rev: v0.6.9
->>>>>>> e592f3fc
   hooks:
   - id: ruff
     # Next line if for documenation cod snippets
@@ -70,19 +66,11 @@
   - id: docconvert
     args: ["numpy"]
 - repo: https://github.com/tox-dev/pyproject-fmt
-<<<<<<< HEAD
-  rev: "2.2.3"
-  hooks:
-  - id: pyproject-fmt
--   repo: https://github.com/jshwi/docsig # Check docstrings against function sig
-    rev: v0.60.1
-=======
   rev: "2.2.4"
   hooks:
   - id: pyproject-fmt
 -   repo: https://github.com/jshwi/docsig # Check docstrings against function sig
     rev: v0.64.0
->>>>>>> e592f3fc
     hooks:
     -   id: docsig
         args:
