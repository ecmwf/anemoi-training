--- conflicted
+++ resolved
@@ -16,13 +16,10 @@
       skip-hooks: "no-commit-to-branch"
 
   checks:
-<<<<<<< HEAD
     if: ${{ !contains(github.repository, 'private') }}
-=======
     strategy:
       matrix:
         python-version: ["3.9", "3.10", "3.11", "3.12"]
->>>>>>> 68318eac
     uses: ecmwf-actions/reusable-workflows/.github/workflows/qa-pytest-pyproject.yml@v2
     with:
       python-version: ${{ matrix.python-version }}
