--- conflicted
+++ resolved
@@ -10,6 +10,7 @@
 
 ## [Unreleased](https://github.com/ecmwf/anemoi-training/compare/0.3.1...HEAD)
 ### Fixed
+- Not update NaN-weight-mask for loss function when using remapper and no imputer [#178](https://github.com/ecmwf/anemoi-training/pull/178)
 
 ### Added
 - Added a check for the variable sorting on pre-trained/finetuned models [#120](https://github.com/ecmwf/anemoi-training/pull/120)
@@ -29,11 +30,6 @@
 - Fixed bug in power spectra plotting for the n320 resolution.
 - Allow histogram and spectrum plot for one variable [#165](https://github.com/ecmwf/anemoi-training/pull/165)
 
-<<<<<<< HEAD
-- Not update NaN-weight-mask for loss function when using remapper and no imputer
-
-=======
->>>>>>> bb30beb1
 ### Added
 - Introduce variable to configure (Cosine Annealing) optimizer warm up [#155](https://github.com/ecmwf/anemoi-training/pull/155)
 - Add reader groups to reduce CPU memory usage and increase dataloader throughput [#76](https://github.com/ecmwf/anemoi-training/pull/76)
