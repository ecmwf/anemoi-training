--- conflicted
+++ resolved
@@ -18,11 +18,8 @@
 
 ### Fixed
 - Mlflow-sync to handle creation of new experiments in the remote server [#83] (https://github.com/ecmwf/anemoi-training/pull/83)
-<<<<<<< HEAD
 - Fix for multi-gpu when using mlflow due to refactoring of _get_mlflow_run_params function [#99] (https://github.com/ecmwf/anemoi-training/pull/99)
-=======
 - ci: fix pyshtools install error (#100) https://github.com/ecmwf/anemoi-training/pull/100
->>>>>>> 8770ce3b
 
 ### Changed
 - Update copyright notice
