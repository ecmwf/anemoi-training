--- conflicted
+++ resolved
@@ -77,12 +77,9 @@
 ### Changed
 
 - Updated configuration examples in documentation and corrected links - [#46](https://github.com/ecmwf/anemoi-training/pull/46)
-<<<<<<< HEAD
 - Modified training configuration to support max_steps and tied lr iterations to max_steps by default [#67](https://github.com/ecmwf/anemoi-training/pull/67)
-=======
 - Remove credential prompt from mlflow login, replace with seed refresh token via web - [#78](https://github.com/ecmwf/anemoi-training/pull/78)
 - Update CODEOWNERS
->>>>>>> 8b6c7f4a
 
 ## [0.1.0 - Anemoi training - First release](https://github.com/ecmwf/anemoi-training/releases/tag/0.1.0) - 2024-08-16
 
