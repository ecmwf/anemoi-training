--- conflicted
+++ resolved
@@ -14,11 +14,8 @@
 - Dont crash when using the profiler if certain env vars arent set [#180](https://github.com/ecmwf/anemoi-training/pull/180)
 - Remove saving of metadata to training checkpoint [#57](https://github.com/ecmwf/anemoi-training/pull/190)
 - Fixes to callback plots [#182] (power spectrum large numpy array error + precip cmap for cases where precip is prognostic).
-<<<<<<< HEAD
 - Fixes to checkpoint saving - ensure last checkpoint if saving when using max_steps [#191] (https://github.com/ecmwf/anemoi-training/pull/191)
-=======
 - Identify stretched grid models based on graph rather than configuration file [#204](https://github.com/ecmwf/anemoi-training/pull/204)
->>>>>>> 15312f9b
 
 ### Added
 - Introduce variable to configure: transfer_learning -> bool, True if loading checkpoint in a transfer learning setting.
