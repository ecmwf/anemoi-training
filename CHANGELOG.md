--- conflicted
+++ resolved
@@ -10,23 +10,14 @@
 
 ## [Unreleased](https://github.com/ecmwf/anemoi-training/compare/0.3.1...HEAD)
 
+## Added
+- Enable skipping layers due to size mismatch when loading checkpoint for transfer learning [#140](https://github.com/ecmwf/anemoi-training/pull/140)
+
 ## [0.3.1 - AIFS v0.3 Compatibility](https://github.com/ecmwf/anemoi-training/compare/0.3.0...0.3.1) - 2024-11-28
 
 ### Fixed
 
-<<<<<<< HEAD
 - Fixed bug in power spectra plotting for the n320 resolution. [#149](https://github.com/ecmwf/anemoi-training/pull/149)
-- Allow histogram and spectrum plot for one variable [#165](https://github.com/ecmwf/anemoi-training/pull/165)
-
-### Added
-- Introduce variable to configure (Cosine Annealing) optimizer warm up [#155](https://github.com/ecmwf/anemoi-training/pull/155)
-- Add reader groups to reduce CPU memory usage and increase dataloader throughput [#76](https://github.com/ecmwf/anemoi-training/pull/76)
-- Enable skipping layers due to size mismatch when loading checkpoint for transfer learning [#140](https://github.com/ecmwf/anemoi-training/pull/140)
-=======
-- Update `n_pixel` used by datashader to better adapt across resolutions #152
-
-- Fixed bug in power spectra plotting for the n320 resolution.
-
 - Allow histogram and spectrum plot for one variable [#165](https://github.com/ecmwf/anemoi-training/pull/165)
 
 
@@ -35,7 +26,8 @@
 - Introduce variable to configure (Cosine Annealing) optimizer warm up [#155](https://github.com/ecmwf/anemoi-training/pull/155)
 - Add reader groups to reduce CPU memory usage and increase dataloader throughput [#76](https://github.com/ecmwf/anemoi-training/pull/76)
 - Bump `anemoi-graphs` version to 0.4.1 [#159](https://github.com/ecmwf/anemoi-training/pull/159)
->>>>>>> 6b45f8dd
+- Update `n_pixel` used by datashader to better adapt across resolutions #152
+
 
 ### Changed
 
