--- conflicted
+++ resolved
@@ -33,15 +33,6 @@
 -   Changelog Release Updater Workflow
 
 #### Miscellaneous
-<<<<<<< HEAD
- - Extended ruff Ruleset
- - Added Docsig pre-commit hook
- - `__future__` annotations for typehints
- - Added Typehints where missing
- - Added Changelog
- - Correct errors in callback plots
- - Introduction of remapper to anemoi-models leads to changes in the data indices and some preprocessors cannot be applied in-place anymore.
-=======
 
 -   Extended ruff Ruleset
 -   Added Docsig pre-commit hook
@@ -51,7 +42,7 @@
 -   Correct errors in callback plots
 -   fix error in the default config
 -   example slurm config
->>>>>>> af483873
+-   Introduction of remapper to anemoi-models leads to changes in the data indices and some preprocessors cannot be applied in-place anymore.
 
 ### Changed
 
