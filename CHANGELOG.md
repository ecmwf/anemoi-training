# Changelog

All notable changes to this project will be documented in this file.

The format is based on [Keep a Changelog](https://keepachangelog.com/en/1.1.0/),
and this project adheres to [Semantic Versioning](https://semver.org/spec/v2.0.0.html).

Please add your functional changes to the appropriate section in the PR.
Keep it human-readable, your future self will thank you!

## [Unreleased](https://github.com/ecmwf/anemoi-training/compare/0.3.1...HEAD)
### Fixed
- Not update NaN-weight-mask for loss function when using remapper and no imputer [#178](https://github.com/ecmwf/anemoi-training/pull/178)
- Dont crash when using the profiler if certain env vars arent set [#180](https://github.com/ecmwf/anemoi-training/pull/180)
- Remove saving of metadata to training checkpoint [#57](https://github.com/ecmwf/anemoi-training/pull/190)
- Fixes to callback plots [#182] (power spectrum large numpy array error + precip cmap for cases where precip is prognostic).

### Added
- Introduce variable to configure: transfer_learning -> bool, True if loading checkpoint in a transfer learning setting.
- <b> TRANSFER LEARNING</b>: enabled new functionality. You can now load checkpoints from different models and different training runs.
- Effective batch size: `(config.dataloader.batch_size["training"] * config.hardware.num_gpus_per_node * config.hardware.num_nodes) // config.hardware.num_gpus_per_model`.
  Used for experiment reproducibility across different computing configurations.
- Added a check for the variable sorting on pre-trained/finetuned models [#120](https://github.com/ecmwf/anemoi-training/pull/120)

### Changed

### Removed
- Removed the resolution config entry [#120](https://github.com/ecmwf/anemoi-training/pull/120)

### Added

<<<<<<< HEAD
- Add supporting arrrays (numpy) to checkpoint
=======
- Support for masking out unconnected nodes in LAM [#171](https://github.com/ecmwf/anemoi-training/pull/171)
>>>>>>> 7e4a5f7e

## [0.3.1 - AIFS v0.3 Compatibility](https://github.com/ecmwf/anemoi-training/compare/0.3.0...0.3.1) - 2024-11-28

### Changed
- Perform full shuffle of training dataset [#153](https://github.com/ecmwf/anemoi-training/pull/153)

### Fixed
- Update `n_pixel` used by datashader to better adapt across resolutions #152
- Fixed bug in power spectra plotting for the n320 resolution.
- Allow histogram and spectrum plot for one variable [#165](https://github.com/ecmwf/anemoi-training/pull/165)

### Added
- Introduce variable to configure (Cosine Annealing) optimizer warm up [#155](https://github.com/ecmwf/anemoi-training/pull/155)
- Add reader groups to reduce CPU memory usage and increase dataloader throughput [#76](https://github.com/ecmwf/anemoi-training/pull/76)
- Bump `anemoi-graphs` version to 0.4.1 [#159](https://github.com/ecmwf/anemoi-training/pull/159)


## [0.3.0 - Loss & Callback Refactors](https://github.com/ecmwf/anemoi-training/compare/0.2.2...0.3.0) - 2024-11-14

### Fixed

- Rename loss_scaling to variable_loss_scaling [#138](https://github.com/ecmwf/anemoi-training/pull/138)
- Refactored callbacks. [#60](https://github.com/ecmwf/anemoi-training/pulls/60)
  - Updated docs [#115](https://github.com/ecmwf/anemoi-training/pull/115)
  - Fix enabling LearningRateMonitor [#119](https://github.com/ecmwf/anemoi-training/pull/119)
- Refactored rollout [#87](https://github.com/ecmwf/anemoi-training/pulls/87)
  - Enable longer validation rollout than training
- Expand iterables in logging [#91](https://github.com/ecmwf/anemoi-training/pull/91)
  - Save entire config in mlflow


### Added

- Included more loss functions and allowed configuration [#70](https://github.com/ecmwf/anemoi-training/pull/70)
- Include option to use datashader and optimised asyncronohous callbacks [#102](https://github.com/ecmwf/anemoi-training/pull/102)
  - Fix that applies the metric_ranges in the post-processed variable space [#116](https://github.com/ecmwf/anemoi-training/pull/116)
- Allow updates to scalars [#137](https://github.com/ecmwf/anemoi-training/pulls/137)
  - Add without subsetting in ScaleTensor
- Sub-hour datasets [#63](https://github.com/ecmwf/anemoi-training/pull/63)
- Add synchronisation workflow [#92](https://github.com/ecmwf/anemoi-training/pull/92)
- Feat: Anemoi Profiler compatible with mlflow and using Pytorch (Kineto) Profiler for memory report [38](https://github.com/ecmwf/anemoi-training/pull/38/)
- Feat: Save a gif for longer rollouts in validation [#65](https://github.com/ecmwf/anemoi-training/pull/65)
- New limited area config file added, limited_area.yaml. [#134](https://github.com/ecmwf/anemoi-training/pull/134/)
- New stretched grid config added, stretched_grid.yaml [#133](https://github.com/ecmwf/anemoi-training/pull/133)
- Functionality to change the weight attribute of nodes in the graph at the start of training without re-generating the graph. [#136] (https://github.com/ecmwf/anemoi-training/pull/136)
- Custom System monitor for Nvidia and AMD GPUs [#147](https://github.com/ecmwf/anemoi-training/pull/147)


### Changed

- Renamed frequency keys in callbacks configuration. [#118](https://github.com/ecmwf/anemoi-training/pull/118)
- Modified training configuration to support max_steps and tied lr iterations to max_steps by default [#67](https://github.com/ecmwf/anemoi-training/pull/67)
- Merged node & edge trainable feature callbacks into one. [#135](https://github.com/ecmwf/anemoi-training/pull/135)
- Increase the default MlFlow HTTP max retries [#111](https://github.com/ecmwf/anemoi-training/pull/111)

### Removed

## [0.2.2 - Maintenance: pin python <3.13](https://github.com/ecmwf/anemoi-training/compare/0.2.1...0.2.2) - 2024-10-28

### Changed

- Lock python version <3.13 [#107](https://github.com/ecmwf/anemoi-training/pull/107)

## [0.2.1 - Bugfix: resuming mlflow runs](https://github.com/ecmwf/anemoi-training/compare/0.2.0...0.2.1) - 2024-10-24

### Added

- Mlflow-sync to include new tag for server to server syncing [#83](https://github.com/ecmwf/anemoi-training/pull/83)
- Mlflow-sync to include functionality to resume and fork server2server runs [#83](https://github.com/ecmwf/anemoi-training/pull/83)
- Rollout training for Limited Area Models. [#79](https://github.com/ecmwf/anemoi-training/pulls/79)
- Feature: New `Boolean1DMask` class. Enables rollout training for limited area models. [#79](https://github.com/ecmwf/anemoi-training/pulls/79)

### Fixed

- Fix pre-commit regex
- Mlflow-sync to handle creation of new experiments in the remote server [#83] (https://github.com/ecmwf/anemoi-training/pull/83)
- Fix for multi-gpu when using mlflow due to refactoring of _get_mlflow_run_params function [#99] (https://github.com/ecmwf/anemoi-training/pull/99)
- ci: fix pyshtools install error (#100) https://github.com/ecmwf/anemoi-training/pull/100
- Mlflow-sync to handle creation of new experiments in the remote server [#83](https://github.com/ecmwf/anemoi-training/pull/83)
- Fix for multi-gpu when using mlflow due to refactoring of _get_mlflow_run_params function [#99](https://github.com/ecmwf/anemoi-training/pull/99)
- ci: fix pyshtools install error [#100](https://github.com/ecmwf/anemoi-training/pull/100)
- Fix `__version__` import in init

### Changed

- Update copyright notice

## [0.2.0 - Feature release](https://github.com/ecmwf/anemoi-training/compare/0.1.0...0.2.0) - 2024-10-16

- Make pin_memory of the Dataloader configurable (#64)

### Added

- Add anemoi-transform link to documentation
- Codeowners file (#56)
- Changelog merge strategy (#56)
- Contributors file (#106)

#### Miscellaneous

- Introduction of remapper to anemoi-models leads to changes in the data indices. Some preprocessors cannot be applied in-place anymore.

- Variable Bounding as configurable model layers [#13](https://github.com/ecmwf/anemoi-models/issues/13)


#### Functionality

- Enable the callback for plotting a histogram for variables containing NaNs
- Enforce same binning for histograms comparing true data to predicted data
- Fix: Inference checkpoints are now saved according the frequency settings defined in the config [#37](https://github.com/ecmwf/anemoi-training/pull/37)
- Feature: Add configurable models [#50](https://github.com/ecmwf/anemoi-training/pulls/50)
- Feature: Authentication support for mlflow sync - [#51](https://github.com/ecmwf/anemoi-training/pull/51)
- Feature: Support training for datasets with missing time steps [#48](https://github.com/ecmwf/anemoi-training/pulls/48)
- Feature: `AnemoiMlflowClient`, an mlflow client with authentication support [#86](https://github.com/ecmwf/anemoi-training/pull/86)
- Long Rollout Plots
- Mask NaN values in training loss function [#72](https://github.com/ecmwf/anemoi-training/pull/72) and [#271](https://github.com/ecmwf-lab/aifs-mono/issues/271)

### Fixed

- Fix `TypeError` raised when trying to JSON serialise `datetime.timedelta` object - [#43](https://github.com/ecmwf/anemoi-training/pull/43)
- Bugfixes for CI (#56)
- Fix `mlflow` subcommand on python 3.9 [#62](https://github.com/ecmwf/anemoi-training/pull/62)
- Show correct subcommand in MLFlow - Addresses [#39](https://github.com/ecmwf/anemoi-training/issues/39) in [#61](https://github.com/ecmwf/anemoi-training/pull/61)
- Fix interactive multi-GPU training [#82](https://github.com/ecmwf/anemoi-training/pull/82)
- Allow 500 characters in mlflow logging [#88](https://github.com/ecmwf/anemoi-training/pull/88)

### Changed

- Updated configuration examples in documentation and corrected links - [#46](https://github.com/ecmwf/anemoi-training/pull/46)
- Remove credential prompt from mlflow login, replace with seed refresh token via web - [#78](https://github.com/ecmwf/anemoi-training/pull/78)
- Update CODEOWNERS
- Change how mlflow measures CPU Memory usage - [94](https://github.com/ecmwf/anemoi-training/pull/94)

## [0.1.0 - Anemoi training - First release](https://github.com/ecmwf/anemoi-training/releases/tag/0.1.0) - 2024-08-16

### Added

#### Subcommands

- Subcommand for training `anemoi-training train`
- Subcommand for config generation of configs
- Subcommand for mlflow: login and sync
- Subcommand for checkpoint handling

#### Functionality

- Searchpaths for Hydra configs, to enable configs in CWD, `ANEMOI_CONFIG_PATH` env, and `.config/anemoi/training` in addition to package defaults
- MlFlow token authentication
- Configurable pressure level scaling

#### Continuous Integration / Deployment

- Downstream CI to test all dependencies with changes
- Changelog Status check
- Readthedocs PR builder
- Changelog Release Updater Workflow

#### Miscellaneous

- Extended ruff Ruleset
- Added Docsig pre-commit hook
- `__future__` annotations for typehints
- Added Typehints where missing
- Added Changelog
- Correct errors in callback plots
- fix error in the default config
- example slurm config
- ability to configure precip-type plots

### Changed

#### Move to Anemoi Ecosystem

- Fixed PyPI packaging
- Use of Anemoi models
- Use of Anemoi graphs
- Adjusted tests to work with new Anemoi ecosystem
- Adjusted configs to reasonable common defaults

#### Functionality

- Changed hardware-specific keys from configs to `???` to trigger "missing"
- `__len__` of NativeGridDataset
- Configurable dropout in attention layer

#### Docs

- First draft on Read the Docs
- Fixed docstrings

#### Miscellaneous

- Moved callbacks into folder to fascilitate future refactor
- Adjusted PyPI release infrastructure to common ECMWF workflow
- Bumped versions in Pre-commit hooks
- Fix crash when logging hyperparameters with missing values in the config
- Fixed "null" tracker metadata when tracking is disabled, now returns an empty dict
- Pinned numpy<2 until we can test all migration
- (ci): path ignore of docs for downstream ci
- (ci): remove yaml anchor, unsupported by Github
- ci: make python QA reusable
- ci: permissions on changelog updater

### Removed

- Dependency on mlflow-export-import
- Specific user configs
- **len** function of NativeGridDataset as it lead to bugs

<!-- Add Git Diffs for Links above --><|MERGE_RESOLUTION|>--- conflicted
+++ resolved
@@ -29,11 +29,8 @@
 
 ### Added
 
-<<<<<<< HEAD
 - Add supporting arrrays (numpy) to checkpoint
-=======
 - Support for masking out unconnected nodes in LAM [#171](https://github.com/ecmwf/anemoi-training/pull/171)
->>>>>>> 7e4a5f7e
 
 ## [0.3.1 - AIFS v0.3 Compatibility](https://github.com/ecmwf/anemoi-training/compare/0.3.0...0.3.1) - 2024-11-28
 
