--- conflicted
+++ resolved
@@ -51,11 +51,8 @@
 - Feat: Save a gif for longer rollouts in validation [#65](https://github.com/ecmwf/anemoi-training/pull/65)
 - New limited area config file added, limited_area.yaml. [#134](https://github.com/ecmwf/anemoi-training/pull/134/)
 - New stretched grid config added, stretched_grid.yaml [#133](https://github.com/ecmwf/anemoi-training/pull/133)
-<<<<<<< HEAD
 - Functionality to change the weight attribute of nodes in the graph at the start of training without re-generating the graph. [#136] (https://github.com/ecmwf/anemoi-training/pull/136)
-=======
 - Custom System monitor for Nvidia and AMD GPUs [#147](https://github.com/ecmwf/anemoi-training/pull/147)
->>>>>>> cf53a6e3
 
 ### Changed
 
