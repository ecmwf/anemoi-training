--- conflicted
+++ resolved
@@ -9,6 +9,13 @@
 Keep it human-readable, your future self will thank you!
 
 ## [Unreleased](https://github.com/ecmwf/anemoi-training/compare/0.1.0...HEAD)
+
+### Added
+
+#### Functionality
+
+- Enable the callback for plotting a histogram for variables containing NaNs
+- Enforce same binning for histograms comparing true data to predicted data
 
 ## [0.1.0 - Anemoi training - First release](https://github.com/ecmwf/anemoi-training/compare/x.x.x...0.1.0) - 2024-08-16
 
@@ -22,18 +29,10 @@
 - Subcommand for checkpoint handling
 
 #### Functionality
-<<<<<<< HEAD
- - Searchpaths for Hydra configs, to enable configs in CWD, `ANEMOI_CONFIG_PATH` env, and `.config/anemoi/training` in addition to package defaults
- - MlFlow token authentication
- - Configurable pressure level scaling
- - Enable the callback for plotting a histogram for variables containing NaNs
- - Enforce same binning for histograms comparing true data to predicted data
-=======
 
 - Searchpaths for Hydra configs, to enable configs in CWD, `ANEMOI_CONFIG_PATH` env, and `.config/anemoi/training` in addition to package defaults
 - MlFlow token authentication
 - Configurable pressure level scaling
->>>>>>> c23a8c85
 
 #### Continuous Integration / Deployment
 
