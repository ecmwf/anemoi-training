--- conflicted
+++ resolved
@@ -38,10 +38,8 @@
 - Feature: New `Boolean1DMask` class. Enables rollout training for limited area models. [#79](https://github.com/ecmwf/anemoi-training/pulls/79)
 
 ### Fixed
-<<<<<<< HEAD
 
 - Fix pre-commit regex
-=======
 - Mlflow-sync to handle creation of new experiments in the remote server [#83] (https://github.com/ecmwf/anemoi-training/pull/83)
 - Fix for multi-gpu when using mlflow due to refactoring of _get_mlflow_run_params function [#99] (https://github.com/ecmwf/anemoi-training/pull/99)
 - ci: fix pyshtools install error (#100) https://github.com/ecmwf/anemoi-training/pull/100
@@ -49,7 +47,6 @@
 - Fix for multi-gpu when using mlflow due to refactoring of _get_mlflow_run_params function [#99](https://github.com/ecmwf/anemoi-training/pull/99)
 - ci: fix pyshtools install error [#100](https://github.com/ecmwf/anemoi-training/pull/100)
 - Fix `__version__` import in init
->>>>>>> 68318eac
 
 ### Changed
 
