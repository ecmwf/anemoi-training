--- conflicted
+++ resolved
@@ -13,9 +13,10 @@
 ### Fixed
 - Refactored callbacks. [#60](https://github.com/ecmwf/anemoi-training/pulls/60)
 - Refactored rollout [#87](https://github.com/ecmwf/anemoi-training/pulls/87)
-    - Enable longer validation rollout than training
+- Enable longer validation rollout than training
 ### Added
 - Included more loss functions and allowed configuration [#70](https://github.com/ecmwf/anemoi-training/pull/70)
+- Sub-hour datasets [#63](https://github.com/ecmwf/anemoi-training/pull/63)
 
 ### Changed
 - Modified training configuration to support max_steps and tied lr iterations to max_steps by default [#67](https://github.com/ecmwf/anemoi-training/pull/67)
@@ -58,11 +59,7 @@
 - Add anemoi-transform link to documentation
 - Codeowners file (#56)
 - Changelog merge strategy (#56)
-<<<<<<< HEAD
-- Sub-hour datasets [#63](https://github.com/ecmwf/anemoi-training/pull/63)
-=======
 - Contributors file (#106)
->>>>>>> a05fc73c
 
 #### Miscellaneous
 
