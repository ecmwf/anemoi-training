# Changelog

All notable changes to this project will be documented in this file.

The format is based on [Keep a Changelog](https://keepachangelog.com/en/1.1.0/),
and this project adheres to [Semantic Versioning](https://semver.org/spec/v2.0.0.html).

Please add your functional changes to the appropriate section in the PR.
Keep it human-readable, your future self will thank you!

## [Unreleased]

### Added

#### Subcommands
 - Subcommand for training `anemoi-training train`
 - Subcommand for config generation of configs
 - Subcommand for mlflow: login and sync
 - Subcommand for checkpoint handling

#### Functionality
 - Searchpaths for Hydra configs, to enable configs in CWD, `ANEMOI_CONFIG_PATH` env, and `.config/anemoi/training` in addition to package defaults
 - MlFlow token authentication
 - Configurable pressure level scaling

#### Continuous Integration / Deployment
 - Downstream CI to test all dependencies with changes
 - Changelog Status check
 - Readthedocs PR builder
 - Changelog Release Updater Workflow

#### Miscellaneous
 - Extended ruff Ruleset
 - Added Docsig pre-commit hook
 - `__future__` annotations for typehints
 - Added Typehints where missing
 - Added Changelog
 - Correct errors in callback plots

### Changed

#### Move to Anemoi Ecosystem
 - Fixed PyPI packaging
 - Use of Anemoi models
 - Use of Anemoi graphs
 - Adjusted tests to work with new Anemoi ecosystem
 - Adjusted configs to reasonable common defaults

#### Functionality
 - Changed hardware-specific keys from configs to `???` to trigger "missing"
 - `__len__` of NativeGridDataset
 - Configurable dropout in attention layer

#### Docs
 - Fixed docstrings

#### Miscellaneous
 - Moved callbacks into folder to fascilitate future refactor
 - Adjusted PyPI release infrastructure to common ECMWF workflow
 - Bumped versions in Pre-commit hooks
<<<<<<< HEAD
 - Fixed "null" tracker metadata when tracking is disabled, now returns an empty dict
=======
 - Fix crash when logging hyperparameters with missing values in the config
>>>>>>> 6d289fdb

### Removed
 - Dependency on mlflow-export-import
 - Specific user configs

<!-- Add Git Diffs for Links above -->

[unreleased]: https://github.com/ecmwf/anemoi-training/compare/x.x.x...HEAD<|MERGE_RESOLUTION|>--- conflicted
+++ resolved
@@ -58,11 +58,8 @@
  - Moved callbacks into folder to fascilitate future refactor
  - Adjusted PyPI release infrastructure to common ECMWF workflow
  - Bumped versions in Pre-commit hooks
-<<<<<<< HEAD
+ - Fix crash when logging hyperparameters with missing values in the config
  - Fixed "null" tracker metadata when tracking is disabled, now returns an empty dict
-=======
- - Fix crash when logging hyperparameters with missing values in the config
->>>>>>> 6d289fdb
 
 ### Removed
  - Dependency on mlflow-export-import
