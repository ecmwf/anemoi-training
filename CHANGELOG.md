--- conflicted
+++ resolved
@@ -25,11 +25,8 @@
 - Fix: Inference checkpoints are now saved according the frequency settings defined in the config [#37](https://github.com/ecmwf/anemoi-training/pull/37)
 - Feature: Add configurable models [#50](https://github.com/ecmwf/anemoi-training/pulls/50)
 - Feature: Support training for datasets with missing time steps [#48](https://github.com/ecmwf/anemoi-training/pulls/48)
-<<<<<<< HEAD
 - Long rollout plots and videos (GIFS)
-=======
 - Long Rollout Plots
->>>>>>> 98b506d6
 
 ### Fixed
 
