--- conflicted
+++ resolved
@@ -23,15 +23,11 @@
 - Fix: Inference checkpoints are now saved according the frequency settings defined in the config
 - Feature: Add configurable models [#50](https://github.com/ecmwf/anemoi-training/pulls/50)
 
-<<<<<<< HEAD
 ### Fixed
 
 - Fix `TypeError` raised when trying to JSON serialise `datetime.timedelta` object - [#43](https://github.com/ecmwf/anemoi-training/pull/43)
 
-## [0.1.0 - Anemoi training - First release](https://github.com/ecmwf/anemoi-training/compare/x.x.x...0.1.0) - 2024-08-16
-=======
 ## [0.1.0 - Anemoi training - First release](https://github.com/ecmwf/anemoi-training/releases/tag/0.1.0) - 2024-08-16
->>>>>>> 1a377de8
 
 ### Added
 
