--- conflicted
+++ resolved
@@ -35,11 +35,8 @@
  - `__future__` annotations for typehints
  - Added Typehints where missing
  - Added Changelog
-<<<<<<< HEAD
+ - Correct errors in callback plots
  - Introduction of remapper to anemoi-models leads to changes in the data indices and some preprocessors cannot be applied in-place anymore.
-=======
- - Correct errors in callback plots
->>>>>>> 7113de97
 
 ### Changed
 
