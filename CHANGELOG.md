# Changelog

All notable changes to this project will be documented in this file.

The format is based on [Keep a Changelog](https://keepachangelog.com/en/1.1.0/),
and this project adheres to [Semantic Versioning](https://semver.org/spec/v2.0.0.html).

Please add your functional changes to the appropriate section in the PR.
Keep it human-readable, your future self will thank you!

## [Unreleased]

### Added

#### Subcommands

-   Subcommand for training `anemoi-training train`
-   Subcommand for config generation of configs
-   Subcommand for mlflow: login and sync
-   Subcommand for checkpoint handling

#### Functionality

-   Searchpaths for Hydra configs, to enable configs in CWD, `ANEMOI_CONFIG_PATH` env, and `.config/anemoi/training` in addition to package defaults
-   MlFlow token authentication
-   Configurable pressure level scaling

#### Continuous Integration / Deployment

-   Downstream CI to test all dependencies with changes
-   Changelog Status check
-   Readthedocs PR builder
-   Changelog Release Updater Workflow

#### Miscellaneous

-   Extended ruff Ruleset
-   Added Docsig pre-commit hook
-   `__future__` annotations for typehints
-   Added Typehints where missing
-   Added Changelog
-   Correct errors in callback plots
-   fix error in the default config
-   example slurm config

### Changed

#### Move to Anemoi Ecosystem

-   Fixed PyPI packaging
-   Use of Anemoi models
-   Use of Anemoi graphs
-   Adjusted tests to work with new Anemoi ecosystem
-   Adjusted configs to reasonable common defaults

#### Functionality

-   Changed hardware-specific keys from configs to `???` to trigger "missing"
-   `__len__` of NativeGridDataset
-   Configurable dropout in attention layer

#### Docs
<<<<<<< HEAD
 - First draft on Read the Docs
 - Fixed docstrings
=======

-   Fixed docstrings
>>>>>>> 0101ff0f

#### Miscellaneous

-   Moved callbacks into folder to fascilitate future refactor
-   Adjusted PyPI release infrastructure to common ECMWF workflow
-   Bumped versions in Pre-commit hooks
-   Fix crash when logging hyperparameters with missing values in the config
-   Fixed "null" tracker metadata when tracking is disabled, now returns an empty dict
-   Pinned numpy<2 until we can test all migration
-   (ci): path ignore of docs for downstream ci
-   (ci): remove yaml anchor, unsupported by Github

### Removed

-   Dependency on mlflow-export-import
-   Specific user configs
-   **len** function of NativeGridDataset as it lead to bugs

<!-- Add Git Diffs for Links above -->

[unreleased]: https://github.com/ecmwf/anemoi-training/compare/x.x.x...HEAD<|MERGE_RESOLUTION|>--- conflicted
+++ resolved
@@ -60,13 +60,8 @@
 -   Configurable dropout in attention layer
 
 #### Docs
-<<<<<<< HEAD
  - First draft on Read the Docs
  - Fixed docstrings
-=======
-
--   Fixed docstrings
->>>>>>> 0101ff0f
 
 #### Miscellaneous
 
