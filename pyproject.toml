--- conflicted
+++ resolved
@@ -41,11 +41,7 @@
 
 dependencies = [
   "anemoi-datasets>=0.4",
-<<<<<<< HEAD
-  "anemoi-graphs @ git+https://github.com/ecmwf/anemoi-graphs.git@develop",
-=======
   "anemoi-graphs>=0.4",
->>>>>>> f4932e59
   "anemoi-models>=0.3",
   "anemoi-utils[provenance]>=0.4.4",
   "einops>=0.6.1",
