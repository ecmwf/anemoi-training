# (C) Copyright 2024 Anemoi contributors.
#
# This software is licensed under the terms of the Apache Licence Version 2.0
# which can be obtained at http://www.apache.org/licenses/LICENSE-2.0.
#
# In applying this licence, ECMWF does not waive the privileges and immunities
# granted to it by virtue of its status as an intergovernmental organisation
# nor does it submit to any jurisdiction.

[build-system]
requires = [ "setuptools>=60", "setuptools-scm>=8" ]

[project]
name = "anemoi-training"

description = "A package to hold various functions to support training of ML models."
keywords = [ "ai", "tools", "training" ]

license = { file = "LICENSE" }
authors = [
  { name = "European Centre for Medium-Range Weather Forecasts (ECMWF)", email = "software.support@ecmwf.int" },
]

requires-python = ">=3.9,<3.13" # Unable to use 3.13 until pyshtools updates

classifiers = [
  "Development Status :: 4 - Beta",
  "Intended Audience :: Developers",
  "License :: OSI Approved :: Apache Software License",
  "Operating System :: OS Independent",
  "Programming Language :: Python :: 3 :: Only",
  "Programming Language :: Python :: 3.9",
  "Programming Language :: Python :: 3.10",
  "Programming Language :: Python :: 3.11",
  "Programming Language :: Python :: 3.12",
  "Programming Language :: Python :: Implementation :: CPython",
  "Programming Language :: Python :: Implementation :: PyPy",
]

dynamic = [ "version" ]

dependencies = [
  "anemoi-datasets>=0.4",
  "anemoi-graphs @ git+https://github.com/ecmwf/anemoi-graphs.git@develop",
  "anemoi-models>=0.3",
  "anemoi-utils[provenance]>=0.4.4",
  "einops>=0.6.1",
  "hydra-core>=1.3",
  "matplotlib>=3.7.1",
  "mlflow>=2.11.1",
<<<<<<< HEAD
  "numpy<2",  # Pinned until we can confirm it works with anemoi graphs
=======
  "numpy<2",                         # Pinned until we can confirm it works with anemoi graphs
>>>>>>> 9eb68a74
  "pynvml>=11.5",
  "pyshtools>=4.10.4",
  "pytorch-lightning>=2.1",
  "timm>=0.9.2",
  "torch>=2.2",
  "torch-geometric>=2.3.1,<2.5",
  "torchinfo>=1.8",
  "tqdm>=4.65",
  "zarr>=2.14.2",
]

optional-dependencies.all = [  ]

optional-dependencies.dev = [
  "anemoi-training[docs,tests,all]",
  "pre-commit>=3.3.3",
]

optional-dependencies.docs = [
  "nbsphinx",
  "pandoc",
  "sphinx",
  "sphinx-argparse",
  "sphinx-rtd-theme",
]
optional-dependencies.profile = [
  "holistictraceanalysis>=0.2",
  "pandas>=1.3.2",
  "rich>=13.6",
  "tabulate>=0.9",
]

optional-dependencies.tests = [ "hypothesis", "pytest", "pytest-mock" ]

urls.Changelog = "https://github.com/ecmwf/anemoi-training/CHANGELOG.md"
urls.Documentation = "https://anemoi-training.readthedocs.io/"
urls.Homepage = "https://github.com/ecmwf/anemoi-training/"
urls.Issues = "https://github.com/ecmwf/anemoi-training/issues"
urls.Repository = "https://github.com/ecmwf/anemoi-training/"
# command for interactive DDP (not supposed to be used directly)
# the dot is intentional, so it doesn't trigger autocomplete
# Files need to be named profiler due to A005 Module `profile` is shadowing a Python builtin module
scripts.".anemoi-training-profile" = "anemoi.training.commands.profiler:main"
scripts.".anemoi-training-train" = "anemoi.training.commands.train:main"
# Add subcommand in the `commands` directory
scripts.anemoi-training = "anemoi.training.__main__:main"

[tool.setuptools_scm]
version_file = "src/anemoi/training/_version.py"

[tool.ruff]
target-version = "py39"
line-length = 120
src = [ "src" ]
exclude = [ "docs/" ]

preview = true
lint.flake8-import-conventions.extend-aliases."pytorch_lightning" = "pl"
lint.pydocstyle.convention = "numpy"
select = [
  "A", # flake8 builtins
  # "ANN", # flake8-annotations
  "ANN001", # Type annotation
  "ANN201", # Return type public
  "ANN202", # Return type private
  "ANN205", # Return type static method
  "ANN206", # Return type class method
  "ARG",    # Unused arguments
  "B",      # flake8-bugbear
  "BLE",    # Non-specific exceptions
  "C4",     # Comprehensions
  "C90",    # Mccabe complexity
  "COM",    # Commas
  "CPY",    # Copyright
  # "C",  # pylint convention
  "D", # pydocstyle
  # "DOC", # pydoclint
  "DTZ", # Datetimes
  "E",   # pycodestyle error
  "EM",  # Error messages
  "ERA", # Found unused code
  "F",   # flake8 error
  "FA",  # Future annotations
  # "EXE", # Executable
  # "FBT", # Boolean traps
  "FLY",  # Fstrings
  "FURB", # Modernising code
  "G",    # flake8 logging format
  "ICN",  # Import conventions
  "ISC",  # Implicit string concatenation
  "LOG",  # Logging
  # "I", # isort
  "N",    # pep8 naming
  "NPY",  # Numpys
  "PERF", # Perfomance linting
  "PGH",  # Pygrep hooks
  "PIE",  # Misc lints
  # "PL",  # Pylint (superset of C, E, R, W)
  "PT",  # Pytest
  "PTH", # Use Pathlib
  "Q",   # Quotes
  "R",   # Refactor
  "RET", # Return statements
  "RSE", # Raises
  "RUF", # Ruff specific
  "S",   # bandit !IMPORTANT
  "SIM", # flake8-simplify
  "T10", # Debug statements
  "T20", # Print statements
  "TCH", # Type checking blocks
  "TD",  # Todos
  "TID", # Tidy imports
  "TRY", # Exception handling antipatterns
  "UP",  # Pyupgrade
  "W",   # pycodestyle warning
  "YTT", # flake8-2020
]

ignore = [
  "B018",
  "B028",
  "D100",
  "D101",
  "D102",
  "D103",
  "D104",
  "D105",
  "D401",
  "E203",
  "PT018",
  "S101",
  "TD003",
]<|MERGE_RESOLUTION|>--- conflicted
+++ resolved
@@ -48,11 +48,7 @@
   "hydra-core>=1.3",
   "matplotlib>=3.7.1",
   "mlflow>=2.11.1",
-<<<<<<< HEAD
-  "numpy<2",  # Pinned until we can confirm it works with anemoi graphs
-=======
   "numpy<2",                         # Pinned until we can confirm it works with anemoi graphs
->>>>>>> 9eb68a74
   "pynvml>=11.5",
   "pyshtools>=4.10.4",
   "pytorch-lightning>=2.1",
