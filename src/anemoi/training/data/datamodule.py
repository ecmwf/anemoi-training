# (C) Copyright 2024 European Centre for Medium-Range Weather Forecasts.
# This software is licensed under the terms of the Apache Licence Version 2.0
# which can be obtained at http://www.apache.org/licenses/LICENSE-2.0.
# In applying this licence, ECMWF does not waive the privileges and immunities
# granted to it by virtue of its status as an intergovernmental organisation
# nor does it submit to any jurisdiction.

import logging
import os
from functools import cached_property
from typing import Callable

import pytorch_lightning as pl
from anemoi.datasets.data import open_dataset
from anemoi.models.data_indices.collection import IndexCollection
from omegaconf import DictConfig
from omegaconf import OmegaConf
from torch.utils.data import DataLoader

from anemoi.training.data.dataset import NativeGridDataset
from anemoi.training.data.dataset import worker_init_func

LOGGER = logging.getLogger(__name__)


class AnemoiDatasetsDataModule(pl.LightningDataModule):
    """Anemoi Datasets data module for PyTorch Lightning."""

    def __init__(self, config: DictConfig) -> None:
        """Initialize Anemoi Datasets data module.

        Parameters
        ----------
        config : DictConfig
            Job configuration

        """
        super().__init__()

        self.config = config

        # Determine the step size relative to the data frequency
        frequency = self.config.data.frequency
        timestep = self.config.data.timestep
        assert (
            isinstance(frequency, str) and isinstance(timestep, str) and frequency[-1] == "h" and timestep[-1] == "h"
        ), f"Error in format of timestep, {timestep}, or data frequency, {frequency}"
        assert (
            int(timestep[:-1]) % int(frequency[:-1]) == 0
        ), f"Timestep isn't a multiple of data frequency, {timestep}, or data frequency, {frequency}"
        self.timeincrement = int(timestep[:-1]) // int(frequency[:-1])
        LOGGER.info(
            "Timeincrement set to %s for data with frequency, %s, and timestep, %s",
            self.timeincrement,
            frequency,
            timestep,
        )

        self.global_rank = int(os.environ.get("SLURM_PROCID", "0"))  # global rank
        self.model_comm_group_id = (
            self.global_rank // self.config.hardware.num_gpus_per_model
        )  # id of the model communication group the rank is participating in
        self.model_comm_group_rank = (
            self.global_rank % self.config.hardware.num_gpus_per_model
        )  # rank within one model communication group
        total_gpus = self.config.hardware.num_gpus_per_node * self.config.hardware.num_nodes
        assert (
            total_gpus
        ) % self.config.hardware.num_gpus_per_model == 0, (
            f"GPUs per model {self.config.hardware.num_gpus_per_model} does not divide total GPUs {total_gpus}"
        )
        self.model_comm_num_groups = (
            self.config.hardware.num_gpus_per_node
            * self.config.hardware.num_nodes
            // self.config.hardware.num_gpus_per_model
        )  # number of model communication groups
        LOGGER.debug(
            "Rank %d model communication group number %d, with local model communication group rank %d",
            self.global_rank,
            self.model_comm_group_id,
            self.model_comm_group_rank,
        )

        # Set the maximum rollout to be expected
        self.rollout = (
            self.config.training.rollout.max
            if self.config.training.rollout.epoch_increment > 0
            else self.config.training.rollout.start
        )

        # Set the training end date if not specified
        if self.config.dataloader.training.end is None:
            LOGGER.info(
                "No end date specified for training data, setting default before validation start date %s.",
                self.config.dataloader.validation.start - 1,
            )
            self.config.dataloader.training.end = self.config.dataloader.validation.start - 1

        if not self.config.dataloader.get("pin_memory", True):
            LOGGER.info("Data loader memory pinning disabled.")

    def _check_resolution(self, resolution: str) -> None:
        assert (
            self.config.data.resolution.lower() == resolution.lower()
        ), f"Network resolution {self.config.data.resolution=} does not match dataset resolution {resolution=}"

    @cached_property
    def statistics(self) -> dict:
        return self.ds_train.statistics

    @cached_property
    def metadata(self) -> dict:
        return self.ds_train.metadata

    @cached_property
    def data_indices(self) -> IndexCollection:
        return IndexCollection(self.config, self.ds_train.name_to_index)

    @cached_property
    def ds_train(self) -> NativeGridDataset:
        return self._get_dataset(
            open_dataset(OmegaConf.to_container(self.config.dataloader.training, resolve=True)),
            label="train",
        )

    @cached_property
    def ds_valid(self) -> NativeGridDataset:
<<<<<<< HEAD
        r = self.rollout
        if self.config.diagnostics.eval.enabled:
            r = max(r, self.config.diagnostics.eval.rollout)
        if self.config.diagnostics.plot.get("longrollout") and self.config.diagnostics.plot.longrollout.enabled:
            r = max(r, max(self.config.diagnostics.plot.longrollout.rollout))
=======
        r = max(self.rollout, self.config.dataloader.get("validation_rollout", 1))
>>>>>>> a3122ec1

        assert self.config.dataloader.training.end < self.config.dataloader.validation.start, (
            f"Training end date {self.config.dataloader.training.end} is not before"
            f"validation start date {self.config.dataloader.validation.start}"
        )
        return self._get_dataset(
            open_dataset(OmegaConf.to_container(self.config.dataloader.validation, resolve=True)),
            shuffle=False,
            rollout=r,
            label="validation",
        )

    @cached_property
    def ds_test(self) -> NativeGridDataset:
        assert self.config.dataloader.training.end < self.config.dataloader.test.start, (
            f"Training end date {self.config.dataloader.training.end} is not before"
            f"test start date {self.config.dataloader.test.start}"
        )
        assert self.config.dataloader.validation.end < self.config.dataloader.test.start, (
            f"Validation end date {self.config.dataloader.validation.end} is not before"
            f"test start date {self.config.dataloader.test.start}"
        )
        return self._get_dataset(
            open_dataset(OmegaConf.to_container(self.config.dataloader.test, resolve=True)),
            shuffle=False,
            label="test",
        )

    def _get_dataset(
        self,
        data_reader: Callable,
        shuffle: bool = True,
        rollout: int = 1,
        label: str = "generic",
    ) -> NativeGridDataset:
        r = max(rollout, self.rollout)
        data = NativeGridDataset(
            data_reader=data_reader,
            rollout=r,
            multistep=self.config.training.multistep_input,
            timeincrement=self.timeincrement,
            model_comm_group_rank=self.model_comm_group_rank,
            model_comm_group_id=self.model_comm_group_id,
            model_comm_num_groups=self.model_comm_num_groups,
            shuffle=shuffle,
            label=label,
        )
        self._check_resolution(data.resolution)
        return data

    def _get_dataloader(self, ds: NativeGridDataset, stage: str) -> DataLoader:
        assert stage in {"training", "validation", "test"}
        return DataLoader(
            ds,
            batch_size=self.config.dataloader.batch_size[stage],
            # number of worker processes
            num_workers=self.config.dataloader.num_workers[stage],
            # use of pinned memory can speed up CPU-to-GPU data transfers
            # see https://pytorch.org/docs/stable/notes/cuda.html#cuda-memory-pinning
            pin_memory=self.config.dataloader.get("pin_memory", True),
            # worker initializer
            worker_init_fn=worker_init_func,
            # prefetch batches
            prefetch_factor=self.config.dataloader.prefetch_factor,
            persistent_workers=True,
        )

    def train_dataloader(self) -> DataLoader:
        return self._get_dataloader(self.ds_train, "training")

    def val_dataloader(self) -> DataLoader:
        return self._get_dataloader(self.ds_valid, "validation")

    def test_dataloader(self) -> DataLoader:
        return self._get_dataloader(self.ds_test, "test")<|MERGE_RESOLUTION|>--- conflicted
+++ resolved
@@ -125,15 +125,7 @@
 
     @cached_property
     def ds_valid(self) -> NativeGridDataset:
-<<<<<<< HEAD
-        r = self.rollout
-        if self.config.diagnostics.eval.enabled:
-            r = max(r, self.config.diagnostics.eval.rollout)
-        if self.config.diagnostics.plot.get("longrollout") and self.config.diagnostics.plot.longrollout.enabled:
-            r = max(r, max(self.config.diagnostics.plot.longrollout.rollout))
-=======
         r = max(self.rollout, self.config.dataloader.get("validation_rollout", 1))
->>>>>>> a3122ec1
 
         assert self.config.dataloader.training.end < self.config.dataloader.validation.start, (
             f"Training end date {self.config.dataloader.training.end} is not before"
