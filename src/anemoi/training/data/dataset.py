# (C) Copyright 2024 Anemoi contributors.
#
# This software is licensed under the terms of the Apache Licence Version 2.0
# which can be obtained at http://www.apache.org/licenses/LICENSE-2.0.
#
# In applying this licence, ECMWF does not waive the privileges and immunities
# granted to it by virtue of its status as an intergovernmental organisation
# nor does it submit to any jurisdiction.

from __future__ import annotations

import logging
import os
import random
from functools import cached_property
from typing import Callable

import numpy as np
import torch
from einops import rearrange
from torch.utils.data import IterableDataset
from torch.utils.data import get_worker_info

from anemoi.training.utils.seeding import get_base_seed
from anemoi.training.utils.usable_indices import get_usable_indices

LOGGER = logging.getLogger(__name__)


class NativeGridDataset(IterableDataset):
    """Iterable dataset for AnemoI data on the arbitrary grids."""

    def __init__(
        self,
        data_reader: Callable,
        rollout: int = 1,
        multistep: int = 1,
        timeincrement: int = 1,
<<<<<<< HEAD
        timestep: str = "6h",
        model_comm_group_rank: int = 0,
        model_comm_group_id: int = 0,
        model_comm_num_groups: int = 1,
=======
>>>>>>> cf53a6e3
        shuffle: bool = True,
        label: str = "generic",
    ) -> None:
        """Initialize (part of) the dataset state.

        Parameters
        ----------
        data_reader : Callable
            user function that opens and returns the zarr array data
        rollout : int, optional
            length of rollout window, by default 12
        timeincrement : int, optional
            time increment between samples, by default 1
        timestep : int, optional
            the time frequency of the samples, by default '6h'
        multistep : int, optional
            collate (t-1, ... t - multistep) into the input state vector, by default 1
        shuffle : bool, optional
            Shuffle batches, by default True
        label : str, optional
            label for the dataset, by default "generic"

        """
        self.label = label

        self.data = data_reader

        self.rollout = rollout
        self.timeincrement = timeincrement
        self.timestep = timestep

        # lazy init
        self.n_samples_per_epoch_total: int = 0
        self.n_samples_per_epoch_per_worker: int = 0

        # lazy init model and reader group info, will be set by the DDPGroupStrategy:
        self.model_comm_group_rank = 0
        self.model_comm_num_groups = 1
        self.model_comm_group_id = 0
        self.global_rank = 0

        self.reader_group_rank = 0
        self.reader_group_size = 1

        # additional state vars (lazy init)
        self.n_samples_per_worker = 0
        self.chunk_index_range: np.ndarray | None = None
        self.shuffle = shuffle

        # Data dimensions
        self.multi_step = multistep
        assert self.multi_step > 0, "Multistep value must be greater than zero."
        self.ensemble_dim: int = 2
        self.ensemble_size = self.data.shape[self.ensemble_dim]
        self.grid_dim: int = -1
        self.grid_size = self.data.shape[self.grid_dim]

    @cached_property
    def statistics(self) -> dict:
        """Return dataset statistics."""
        return self.data.statistics

    @cached_property
    def statistics_tendencies(self) -> dict:
        """Return dataset tendency statistics."""
        # The statistics_tendencies are lazily loaded
        self.data.statistics_tendencies = (
            self.data.statistics_tendencies(self.timestep) if callable(self.data.statistics_tendencies) else None
        )
        return self.data.statistics_tendencies

    @cached_property
    def metadata(self) -> dict:
        """Return dataset metadata."""
        return self.data.metadata()

    @cached_property
    def name_to_index(self) -> dict:
        """Return dataset statistics."""
        return self.data.name_to_index

    @cached_property
    def resolution(self) -> dict:
        """Return dataset resolution."""
        return self.data.resolution

    @cached_property
    def valid_date_indices(self) -> np.ndarray:
        """Return valid date indices.

        A date t is valid if we can sample the sequence
            (t - multistep + 1, ..., t + rollout)
        without missing data (if time_increment is 1).

        If there are no missing dates, total number of valid ICs is
        dataset length minus rollout minus additional multistep inputs
        (if time_increment is 1).
        """
        return get_usable_indices(self.data.missing, len(self.data), self.rollout, self.multi_step, self.timeincrement)

    def set_comm_group_info(
        self,
        global_rank: int,
        model_comm_group_id: int,
        model_comm_group_rank: int,
        model_comm_num_groups: int,
        reader_group_rank: int,
        reader_group_size: int,
    ) -> None:
        """Set model and reader communication group information (called by DDPGroupStrategy).

        Parameters
        ----------
        global_rank : int
            Global rank
        model_comm_group_id : int
            Model communication group ID
        model_comm_group_rank : int
            Model communication group rank
        model_comm_num_groups : int
            Number of model communication groups
        reader_group_rank : int
            Reader group rank
        reader_group_size : int
            Reader group size
        """
        self.global_rank = global_rank
        self.model_comm_group_id = model_comm_group_id
        self.model_comm_group_rank = model_comm_group_rank
        self.model_comm_num_groups = model_comm_num_groups
        self.reader_group_rank = reader_group_rank
        self.reader_group_size = reader_group_size

        if self.reader_group_size > 1:
            # get the grid shard size and start/end indices
            grid_shard_size = self.grid_size // self.reader_group_size
            self.grid_start = self.reader_group_rank * grid_shard_size
            if self.reader_group_rank == self.reader_group_size - 1:
                self.grid_end = self.grid_size
            else:
                self.grid_end = (self.reader_group_rank + 1) * grid_shard_size

        LOGGER.debug(
            "NativeGridDataset.set_group_info(): global_rank %d, model_comm_group_id %d, "
            "model_comm_group_rank %d, model_comm_num_groups %d, reader_group_rank %d",
            global_rank,
            model_comm_group_id,
            model_comm_group_rank,
            model_comm_num_groups,
            reader_group_rank,
        )

    def per_worker_init(self, n_workers: int, worker_id: int) -> None:
        """Called by worker_init_func on each copy of dataset.

        This initialises after the worker process has been spawned.

        Parameters
        ----------
        n_workers : int
            Number of workers
        worker_id : int
            Worker ID

        """
        self.worker_id = worker_id

        # Divide this equally across shards (one shard per group!)
        shard_size = len(self.valid_date_indices) // self.model_comm_num_groups
        shard_start = self.model_comm_group_id * shard_size
        shard_end = (self.model_comm_group_id + 1) * shard_size

        shard_len = shard_end - shard_start
        self.n_samples_per_worker = shard_len // n_workers

        low = shard_start + worker_id * self.n_samples_per_worker
        high = min(shard_start + (worker_id + 1) * self.n_samples_per_worker, shard_end)

        LOGGER.debug(
            "Worker %d (pid %d, global_rank %d, model comm group %d) has low/high range %d / %d",
            worker_id,
            os.getpid(),
            self.global_rank,
            self.model_comm_group_id,
            low,
            high,
        )

        self.chunk_index_range = self.valid_date_indices[np.arange(low, high, dtype=np.uint32)]

        # each worker must have a different seed for its random number generator,
        # otherwise all the workers will output exactly the same data
        # should we check lightning env variable "PL_SEED_WORKERS" here?
        # but we alwyas want to seed these anyways ...

        base_seed = get_base_seed()

        seed = (
            base_seed * (self.model_comm_group_id + 1) - worker_id
        )  # note that test, validation etc. datasets get same seed
        torch.manual_seed(seed)
        random.seed(seed)
        self.rng = np.random.default_rng(seed=seed)
        sanity_rnd = self.rng.random(1)

        LOGGER.debug(
            (
                "Worker %d (%s, pid %d, glob. rank %d, model comm group %d, "
                "group_rank %d, base_seed %d) using seed %d, sanity rnd %f"
            ),
            worker_id,
            self.label,
            os.getpid(),
            self.global_rank,
            self.model_comm_group_id,
            self.model_comm_group_rank,
            base_seed,
            seed,
            sanity_rnd,
        )

    def __iter__(self) -> torch.Tensor:
        """Return an iterator over the dataset.

        The datasets are retrieved by Anemoi Datasets from zarr files. This iterator yields
        chunked batches for DDP and sharded training.

        Currently it receives data with an ensemble dimension, which is discarded for
        now. (Until the code is "ensemble native".)
        """
        if self.shuffle:
            shuffled_chunk_indices = self.rng.choice(
                self.chunk_index_range,
                size=self.n_samples_per_worker,
                replace=False,
            )
        else:
            shuffled_chunk_indices = self.chunk_index_range

        LOGGER.debug(
            (
                "Worker pid %d, label %s, worker id %d, global_rank %d, "
                "model comm group %d, group_rank %d using indices[0:10]: %s"
            ),
            os.getpid(),
            self.label,
            self.worker_id,
            self.global_rank,
            self.model_comm_group_id,
            self.model_comm_group_rank,
            shuffled_chunk_indices[:10],
        )

        for i in shuffled_chunk_indices:
            start = i - (self.multi_step - 1) * self.timeincrement
            end = i + (self.rollout + 1) * self.timeincrement

            if self.reader_group_size > 1:  # read only a subset of the grid
                x = self.data[start : end : self.timeincrement, :, :, self.grid_start : self.grid_end]
            else:  # read the full grid
                x = self.data[start : end : self.timeincrement, :, :, :]

            x = rearrange(x, "dates variables ensemble gridpoints -> dates ensemble gridpoints variables")
            self.ensemble_dim = 1

            yield torch.from_numpy(x)

    def __repr__(self) -> str:
        return f"""
            {super().__repr__()}
            Dataset: {self.data}
            Rollout: {self.rollout}
            Multistep: {self.multi_step}
            Timeincrement: {self.timeincrement}
        """


def worker_init_func(worker_id: int) -> None:
    """Configures each dataset worker process.

    Calls WeatherBenchDataset.per_worker_init() on each dataset object.

    Parameters
    ----------
    worker_id : int
        Worker ID

    Raises
    ------
    RuntimeError
        If worker_info is None

    """
    worker_info = get_worker_info()  # information specific to each worker process
    if worker_info is None:
        LOGGER.error("worker_info is None! Set num_workers > 0 in your dataloader!")
        raise RuntimeError
    dataset_obj = worker_info.dataset  # the copy of the dataset held by this worker process.
    dataset_obj.per_worker_init(
        n_workers=worker_info.num_workers,
        worker_id=worker_id,
    )<|MERGE_RESOLUTION|>--- conflicted
+++ resolved
@@ -36,13 +36,7 @@
         rollout: int = 1,
         multistep: int = 1,
         timeincrement: int = 1,
-<<<<<<< HEAD
         timestep: str = "6h",
-        model_comm_group_rank: int = 0,
-        model_comm_group_id: int = 0,
-        model_comm_num_groups: int = 1,
-=======
->>>>>>> cf53a6e3
         shuffle: bool = True,
         label: str = "generic",
     ) -> None:
