--- conflicted
+++ resolved
@@ -40,26 +40,11 @@
             Allow nans in the loss and apply methods ignoring nans for measuring the loss, by default False
 
         """
-<<<<<<< HEAD
-        super().__init__()
-
-        self.avg_function = torch.nanmean if ignore_nans else torch.mean
-        self.sum_function = torch.nansum if ignore_nans else torch.sum
-
-        # register_buffer:
-        #   1. save the tensor to the model
-        #   2. make sure that the tensor is moved to the same device as the model
-        self.register_buffer("variable_node_mask", torch.ones(1), persistent=False)  # not saved in state_dict
-        self.register_buffer("weights", node_weights, persistent=True)
-        if data_variances is not None:
-            self.register_buffer("ivar", data_variances, persistent=True)
-=======
         super().__init__(
             node_weights=node_weights,
             ignore_nans=ignore_nans,
             **kwargs,
         )
->>>>>>> 7cb76803
 
     def forward(
         self,
@@ -91,33 +76,6 @@
         """
         out = torch.square(pred - target)
 
-<<<<<<< HEAD
-        # Use variances if available
-        if hasattr(self, "ivar"):
-            out *= self.ivar
-
-        # apply variable node mask (masking input-NaN-positions with 0)
-        out = self.variable_node_mask * out
-
-        # Squash by last dimension
-        if squash:
-            out = self.avg_function(out, dim=-1)
-            # Weight by area
-            out *= self.weights.expand_as(out)
-            out /= self.sum_function(self.weights.expand_as(out))
-            return self.sum_function(out)
-
-        # Weight by area
-        out *= self.weights[..., None].expand_as(out)
-        # keep last dimension (variables) when summing weights
-        out /= self.sum_function(self.weights[..., None].expand_as(out), axis=(0, 1, 2))
-        return self.sum_function(out, axis=(0, 1, 2))
-
-    def update_variable_node_mask(self, variable_node_mask: torch.tensor) -> None:
-        """Update the variable node weights."""
-        self.variable_node_mask = variable_node_mask
-=======
         if feature_scale:
             out = self.scale(out, feature_indices)
-        return self.scale_by_node_weights(out, squash)
->>>>>>> 7cb76803
+        return self.scale_by_node_weights(out, squash)