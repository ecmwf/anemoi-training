--- conflicted
+++ resolved
@@ -140,14 +140,8 @@
 
         from anemoi.graphs.create import GraphCreator
 
-<<<<<<< HEAD
-        LOGGER.info("Generating graph data from scratch..")
-
-        return GraphCreator(config=self.config.graph).create(
-=======
         graph_config = DotDict(OmegaConf.to_container(self.config.graph, resolve=True))
         return GraphCreator(config=graph_config).create(
->>>>>>> 6b45f8dd
             save_path=graph_filename,
             overwrite=self.config.graph.overwrite,
         )
