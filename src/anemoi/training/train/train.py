--- conflicted
+++ resolved
@@ -302,7 +302,6 @@
         LOGGER.debug("Effective learning rate: %.3e", total_number_of_model_instances * self.config.training.lr.rate)
         LOGGER.debug("Rollout window length: %d", self.config.training.rollout.start)
 
-<<<<<<< HEAD
         if self.config.training.max_epochs is not None and not (self.config.training.max_steps in (None, -1)):
             LOGGER.info(
                 f"Training limits: max_epochs={self.config.training.max_epochs}, max_steps={self.config.training.max_steps}. "
@@ -310,7 +309,6 @@
                 f"{self.config.training.lr.iterations} steps."
             )
 
-=======
     def _get_server2server_lineage(self) -> None:
         """Get the server2server lineage."""
         self.parent_run_server2server = None
@@ -320,7 +318,6 @@
             LOGGER.info("Parent run server2server: %s", self.parent_run_server2server)
             self.fork_run_server2server = self.mlflow_logger._fork_run_server2server
             LOGGER.info("Fork run server2server: %s", self.fork_run_server2server)
->>>>>>> 8b6c7f4a
 
     def _update_paths(self) -> None:
         """Update the paths in the configuration."""
