--- conflicted
+++ resolved
@@ -111,15 +111,11 @@
         # Scalars to include in the loss function, must be of form (dim, scalar)
         # Add mask multiplying NaN locations with zero. At this stage at [[1]].
         # Filled after first application of preprocessor. dimension=[-2, -1] (latlon, n_outputs).
-<<<<<<< HEAD
-        self.scalars = {"variable": (-1, variable_scaling), "loss_weights_mask": ((-2, -1), torch.ones((1, 1)))}
-=======
-        scalars = {
+        self.scalars = {
             "variable": (-1, variable_scaling),
             "loss_weights_mask": ((-2, -1), torch.ones((1, 1))),
             "limited_area_mask": (2, limited_area_mask),
         }
->>>>>>> a2d8e6da
         self.updated_loss_mask = False
 
         self.loss = self.get_loss_function(config.training.training_loss, scalars=self.scalars, **loss_kwargs)
@@ -295,7 +291,7 @@
                 metric_ranges_validation[key] = [idx]
 
         # Add the full list of output indices
-        metric_ranges_validation["all"] = data_indices.internal_model.output.full.tolist()
+        metric_ranges_validation["all"] = data_indices.model.output.full.tolist()
 
         return metric_ranges, metric_ranges_validation
 
@@ -600,7 +596,7 @@
                     "scale_validation_metrics" in self.config.training
                     and mkey in self.config.training.scale_validation_metrics.metrics
                 ):
-                    metric = copy(metric)
+                    metric = copy.copy(metric)
                     for key in self.config.training.scale_validation_metrics.scalars_to_apply:
                         metric.add_scalar(*self.scalars[key], name=key)
 
