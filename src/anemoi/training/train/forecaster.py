--- conflicted
+++ resolved
@@ -96,6 +96,8 @@
 
         variable_scaling = self.get_variable_scaling(config, data_indices)
 
+        _, self.val_metric_ranges = self.get_val_metric_ranges(config, data_indices)
+
         # Check if the model is a stretched grid
         if "lam_resolution" in getattr(config.graph.nodes.hidden, "node_builder", []):
             mask_name = config.graph.nodes.hidden.node_builder.mask_attr_name
@@ -103,20 +105,15 @@
         else:
             limited_area_mask = 1
 
-        _, self.val_metric_ranges = self.get_val_metric_ranges(config, data_indices)
-
         # Kwargs to pass to the loss function
         loss_kwargs = {"node_weights": self.node_weights}
         # Scalars to include in the loss function, must be of form (dim, scalar)
-<<<<<<< HEAD
-        scalars = {"variable": (-1, variable_scaling),
-                   "limited_area_mask": (2, limited_area_mask)}
-=======
         # Add mask multiplying NaN locations with zero. At this stage at [[1]].
         # Filled after first application of preprocessor. dimension=[-2, -1] (latlon, n_outputs).
-        scalars = {"variable": (-1, variable_scaling), "loss_weights_mask": ((-2, -1), torch.ones((1, 1)))}
+        scalars = {"variable": (-1, variable_scaling),
+                   "loss_weights_mask": ((-2, -1), torch.ones((1, 1))),
+                   "limited_area_mask": (2, limited_area_mask)}
         self.updated_loss_mask = False
->>>>>>> cf53a6e3
 
         self.loss = self.get_loss_function(config.training.training_loss, scalars=scalars, **loss_kwargs)
 
@@ -652,4 +649,5 @@
             t_initial=self.lr_iterations,
             warmup_t=1000,
         )
-        return [optimizer], [{"scheduler": scheduler, "interval": "step"}]+        return [optimizer], [{"scheduler": scheduler, "interval": "step"}]
+    