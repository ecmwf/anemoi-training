---
overwrite: True

data: "data"
hidden: "hidden"

nodes:
  # Data nodes
  data:
    node_builder:
      _target_: anemoi.graphs.nodes.ZarrDatasetNodes
      dataset: ${dataloader.training.dataset}
    attributes: ${graph.attributes.nodes}
  # Hidden nodes
  hidden:
    node_builder:
      _target_: anemoi.graphs.nodes.LimitedAreaTriNodes # options: ZarrDatasetNodes, NPZFileNodes, TriNodes
      resolution: 5 # grid resolution for npz (o32, o48, ...)
      reference_node_name: ${graph.data}
      mask_attr_name: cutout

edges:
# Encoder configuration
- source_name: ${graph.data}
  target_name: ${graph.hidden}
  edge_builders:
  - _target_: anemoi.graphs.edges.CutOffEdges # options: KNNEdges, CutOffEdges
    cutoff_factor: 0.6 # only for cutoff method
  attributes: ${graph.attributes.edges}
# Processor configuration
- source_name: ${graph.hidden}
  target_name: ${graph.hidden}
  edge_builders:
  - _target_: anemoi.graphs.edges.MultiScaleEdges
    x_hops: 1
  attributes: ${graph.attributes.edges}
# Decoder configuration
- source_name: ${graph.hidden}
  target_name: ${graph.data}
<<<<<<< HEAD
  target_mask_attr_name: cutout
  edge_builders:
  - _target_: anemoi.graphs.edges.KNNEdges # options: KNNEdges, CutOffEdges
=======
  edge_builders:
  - _target_: anemoi.graphs.edges.KNNEdges # options: KNNEdges, CutOffEdges
    target_mask_attr_name: cutout
>>>>>>> ac38f928
    num_nearest_neighbours: 3 # only for knn method
  attributes: ${graph.attributes.edges}


post_processors:
  - _target_: anemoi.graphs.processors.RemoveUnconnectedNodes
    nodes_name: data
    ignore: cutout # optional
    save_mask_indices_to_attr: indices_connected_nodes # optional


attributes:
  nodes:
    area_weight:
      _target_: anemoi.graphs.nodes.attributes.AreaWeights # options: Area, Uniform
      norm: unit-max # options: l1, l2, unit-max, unit-sum, unit-std
    cutout:
      _target_: anemoi.graphs.nodes.attributes.CutOutMask
  edges:
    edge_length:
      _target_: anemoi.graphs.edges.attributes.EdgeLength
      norm: unit-std
    edge_dirs:
      _target_: anemoi.graphs.edges.attributes.EdgeDirection
      norm: unit-std<|MERGE_RESOLUTION|>--- conflicted
+++ resolved
@@ -37,15 +37,9 @@
 # Decoder configuration
 - source_name: ${graph.hidden}
   target_name: ${graph.data}
-<<<<<<< HEAD
-  target_mask_attr_name: cutout
-  edge_builders:
-  - _target_: anemoi.graphs.edges.KNNEdges # options: KNNEdges, CutOffEdges
-=======
   edge_builders:
   - _target_: anemoi.graphs.edges.KNNEdges # options: KNNEdges, CutOffEdges
     target_mask_attr_name: cutout
->>>>>>> ac38f928
     num_nearest_neighbours: 3 # only for knn method
   attributes: ${graph.attributes.edges}
 
