--- conflicted
+++ resolved
@@ -11,7 +11,8 @@
 
   callbacks:
     # Add extra plot callbacks here
-    - _target_: anemoi.training.diagnostics.callbacks.plot.GraphTrainableFeaturesPlot
+    - _target_: anemoi.training.diagnostics.callbacks.plot.GraphNodeTrainableFeaturesPlot
+    - _target_: anemoi.training.diagnostics.callbacks.plot.GraphEdgeTrainableFeaturesPlot
     - _target_: anemoi.training.diagnostics.callbacks.plot.PlotLoss
     - _target_: anemoi.training.diagnostics.callbacks.plot.PlotSample
 
@@ -79,16 +80,6 @@
     save_frequency: null # Does not scale with rollout
     num_models_saved: 0
 
-<<<<<<< HEAD
-callbacks: []
-  # Add callbacks here
-
-plot_callbacks: []
-  # Add extra plot callbacks here
-=======
-
->>>>>>> 52ea91f7
-
 log:
   wandb:
     enabled: False
