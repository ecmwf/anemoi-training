# (C) Copyright 2024 Anemoi contributors.
#
# This software is licensed under the terms of the Apache Licence Version 2.0
# which can be obtained at http://www.apache.org/licenses/LICENSE-2.0.
#
# In applying this licence, ECMWF does not waive the privileges and immunities
# granted to it by virtue of its status as an intergovernmental organisation
# nor does it submit to any jurisdiction.

from __future__ import annotations

import logging
from collections.abc import Iterable
from datetime import timedelta
from typing import TYPE_CHECKING
from typing import Any
from typing import Callable

<<<<<<< HEAD
import matplotlib.animation as animation
import matplotlib.patches as mpatches
import matplotlib.pyplot as plt
import numpy as np
import torch
import torchinfo
from anemoi.utils.checkpoints import save_metadata
from pytorch_lightning.callbacks import Callback
from pytorch_lightning.callbacks.model_checkpoint import ModelCheckpoint
from pytorch_lightning.utilities import rank_zero_only

from anemoi.training.diagnostics.plots import equirectangular_projection
from anemoi.training.diagnostics.plots import init_plot_settings
from anemoi.training.diagnostics.plots import plot_graph_features
from anemoi.training.diagnostics.plots import plot_histogram
from anemoi.training.diagnostics.plots import plot_loss
from anemoi.training.diagnostics.plots import plot_power_spectrum
from anemoi.training.diagnostics.plots import plot_predicted_multilevel_flat_sample
from anemoi.training.diagnostics.plots import scatter_plot
=======
from hydra.utils import instantiate
from omegaconf import DictConfig

from anemoi.training.diagnostics.callbacks.checkpoint import AnemoiCheckpoint
from anemoi.training.diagnostics.callbacks.optimiser import LearningRateMonitor
from anemoi.training.diagnostics.callbacks.optimiser import StochasticWeightAveraging
from anemoi.training.diagnostics.callbacks.provenance import ParentUUIDCallback
>>>>>>> a26b05c0

if TYPE_CHECKING:
    from pytorch_lightning.callbacks import Callback

LOGGER = logging.getLogger(__name__)


<<<<<<< HEAD
class ParallelExecutor(ThreadPoolExecutor):
    """Wraps parallel execution and provides accurate information about errors.

    Extends ThreadPoolExecutor to preserve the original traceback and line number.

    Reference: https://stackoverflow.com/questions/19309514/getting-original-line-
    number-for-exception-in-concurrent-futures/24457608#24457608
    """

    def submit(self, fn: Any, *args, **kwargs) -> Callable:
        """Submits the wrapped function instead of `fn`."""
        return super().submit(self._function_wrapper, fn, *args, **kwargs)

    def _function_wrapper(self, fn: Any, *args: list, **kwargs: dict) -> Callable:
        """Wraps `fn` in order to preserve the traceback of any kind of."""
        try:
            return fn(*args, **kwargs)
        except Exception as exc:
            raise sys.exc_info()[0](traceback.format_exc()) from exc


class BasePlotCallback(Callback, ABC):
    """Factory for creating a callback that plots data to Experiment Logging."""

    def __init__(self, config: OmegaConf) -> None:
        """Initialise the BasePlotCallback abstract base class.

        Parameters
        ----------
        config : OmegaConf
            Config object

        """
        super().__init__()
        self.config = config
        self.save_basedir = config.hardware.paths.plots
        self.plot_frequency = config.diagnostics.plot.frequency
        self.post_processors = None
        self.pre_processors = None
        self.latlons = None
        init_plot_settings()

        self.plot = self._plot
        self._executor = None

        if self.config.diagnostics.plot.asynchronous:
            self._executor = ParallelExecutor(max_workers=1)
            self._error: BaseException | None = None
            self.plot = self._async_plot

    @rank_zero_only
    def _output_figure(
        self,
        logger: pl.loggers.base.LightningLoggerBase,
        fig: plt.Figure,
        epoch: int,
        tag: str = "gnn",
        exp_log_tag: str = "val_pred_sample",
    ) -> None:
        """Figure output: save to file and/or display in notebook."""
        if self.save_basedir is not None:
            save_path = Path(
                self.save_basedir,
                "plots",
                f"{tag}_epoch{epoch:03d}.png",
            )

            save_path.parent.mkdir(parents=True, exist_ok=True)
            fig.savefig(save_path, dpi=100, bbox_inches="tight")
            if self.config.diagnostics.log.wandb.enabled:
                import wandb

                logger.experiment.log({exp_log_tag: wandb.Image(fig)})

            if self.config.diagnostics.log.mlflow.enabled:
                run_id = logger.run_id
                logger.experiment.log_artifact(run_id, str(save_path))

        plt.close(fig)  # cleanup

    @rank_zero_only
    def _output_gif(
        self,
        logger: pl.loggers.base.LightningLoggerBase,
        anim: animation.ArtistAnimation,
        epoch: int,
        tag: str = "gnn",
        exp_log_tag: str = "val_pred_sample",
    ) -> None:
        """Animation output: save to file and/or display in notebook."""
        if self.save_basedir is not None:
            save_path = Path(
                self.save_basedir,
                "plots",
                f"{tag}_epoch{epoch:03d}.gif",
            )

            save_path.parent.mkdir(parents=True, exist_ok=True)
            anim.save(save_path, writer="pillow", fps=8)

            if self.config.diagnostics.log.wandb.enabled:
                LOGGER.warning("Saving gif animations not tested for wandb.")

            if self.config.diagnostics.log.mlflow.enabled:
                run_id = logger.run_id
                logger.experiment.log_artifact(run_id, str(save_path))

    def teardown(self, trainer: pl.Trainer, pl_module: pl.LightningModule, stage: str) -> None:
        """Method is called to close the threads."""
        del trainer, pl_module, stage  # unused
        if self._executor is not None:
            self._executor.shutdown(wait=True)

    def apply_output_mask(self, pl_module: pl.LightningModule, data: torch.Tensor) -> torch.Tensor:
        if hasattr(pl_module, "output_mask") and pl_module.output_mask is not None:
            # Fill with NaNs values where the mask is False
            data[:, :, ~pl_module.output_mask, :] = np.nan

        return data

    @abstractmethod
    @rank_zero_only
    def _plot(
        *args: list,
        **kwargs: dict,
    ) -> None: ...

    @rank_zero_only
    def _async_plot(
        self,
        trainer: pl.Trainer,
        *args: list,
        **kwargs: dict,
    ) -> None:
        """To execute the plot function but ensuring we catch any errors."""
        future = self._executor.submit(
            self._plot,
            trainer,
            *args,
            **kwargs,
        )
        # otherwise the error won't be thrown till the validation epoch is finished
        try:
            future.result()
        except Exception:
            LOGGER.exception("Critical error occurred in asynchronous plots.")
            sys.exit(1)


class RolloutEval(Callback):
    """Evaluates the model performance over a (longer) rollout window."""

    def __init__(self, config: OmegaConf) -> None:
        """Initialize RolloutEval callback.

        Parameters
        ----------
        config : dict
            Dictionary with configuration settings

        """
        super().__init__()

        LOGGER.debug(
            "Setting up RolloutEval callback with rollout = %d, frequency = %d ...",
            config.diagnostics.eval.rollout,
            config.diagnostics.eval.frequency,
        )
        self.rollout = config.diagnostics.eval.rollout
        self.frequency = config.diagnostics.eval.frequency

    def _eval(
        self,
        pl_module: pl.LightningModule,
        batch: torch.Tensor,
    ) -> None:
        loss = torch.zeros(1, dtype=batch.dtype, device=pl_module.device, requires_grad=False)
        metrics = {}

        # start rollout
        batch = pl_module.model.pre_processors(batch, in_place=False)
        x = batch[
            :,
            0 : pl_module.multi_step,
            ...,
            pl_module.data_indices.internal_data.input.full,
        ]  # (bs, multi_step, latlon, nvar)
        assert (
            batch.shape[1] >= self.rollout + pl_module.multi_step
        ), "Batch length not sufficient for requested rollout length!"

        with torch.no_grad():
            for rollout_step in range(self.rollout):
                y_pred = pl_module(x)  # prediction at rollout step rollout_step, shape = (bs, latlon, nvar)
                y = batch[
                    :,
                    pl_module.multi_step + rollout_step,
                    ...,
                    pl_module.data_indices.internal_data.output.full,
                ]  # target, shape = (bs, latlon, nvar)
                # y includes the auxiliary variables, so we must leave those out when computing the loss
                loss += pl_module.loss(y_pred, y)

                x = pl_module.advance_input(x, y_pred, batch, rollout_step)

                metrics_next, _ = pl_module.calculate_val_metrics(y_pred, y, rollout_step)
                metrics.update(metrics_next)

            # scale loss
            loss *= 1.0 / self.rollout
            self._log(pl_module, loss, metrics, batch.shape[0])

    def _log(self, pl_module: pl.LightningModule, loss: torch.Tensor, metrics: dict, bs: int) -> None:
        pl_module.log(
            f"val_r{self.rollout}_wmse",
            loss,
            on_epoch=True,
            on_step=True,
            prog_bar=False,
            logger=pl_module.logger_enabled,
            batch_size=bs,
            sync_dist=False,
            rank_zero_only=True,
        )
        for mname, mvalue in metrics.items():
            pl_module.log(
                f"val_r{self.rollout}_" + mname,
                mvalue,
                on_epoch=True,
                on_step=False,
                prog_bar=False,
                logger=pl_module.logger_enabled,
                batch_size=bs,
                sync_dist=False,
                rank_zero_only=True,
            )

    @rank_zero_only
    def on_validation_batch_end(
        self,
        trainer: pl.Trainer,
        pl_module: pl.LightningModule,
        outputs: list,
        batch: torch.Tensor,
        batch_idx: int,
    ) -> None:
        del outputs  # outputs are not used
        if batch_idx % self.frequency == 0:
            precision_mapping = {
                "16-mixed": torch.float16,
                "bf16-mixed": torch.bfloat16,
            }
            prec = trainer.precision
            dtype = precision_mapping.get(prec)
            context = torch.autocast(device_type=batch.device.type, dtype=dtype) if dtype is not None else nullcontext()

            with context:
                self._eval(pl_module, batch)


class LongRolloutPlots(BasePlotCallback):
    """Evaluates the model performance over a (longer) rollout window.

    This function allows evaluating the performance of the model over an extended number
    of rollout steps to observe long-term behavior.

    Configure in the diagnostics config file:
    ```
    diagnostics:
        plots:
            longrollout:
                enable: True # enable plotting of long rollout
                rollout: [30, 60] # number of rollout steps for plots
                frequency: 20 # every X epochs
                video_enabled: True # enable creation of videos
                video_rollout: 56 # 14 days in 6h steps
    ```
    The runtime of creating one animation of one variable for 56 rollout steps is about 1 minute.

    Recommended use: Fork the run using fork_run_id for 1 additional epochs and enabled videos.
    During the first validation epoch, the animations are created and saved.
    """

    def __init__(self, config) -> None:
        """Initialize RolloutEval callback.

        Parameters
        ----------
        config : dict
            Dictionary with configuration settings
        """
        super().__init__(config)

        # retrieve rollout steps from configuration files
        self.rollout = (
            config.diagnostics.plot.longrollout.rollout
            if config.diagnostics.plot.longrollout.get("enabled") and config.diagnostics.plot.longrollout.get("rollout")
            else []
        )
        self.video_rollout = (
            config.diagnostics.plot.longrollout.video_rollout
            if config.diagnostics.plot.longrollout.get("video_enabled")
            and config.diagnostics.plot.longrollout.get("video_rollout")
            else None
        )
        # find the maximum rollout length
        self.max_rollout = 0
        if len(self.rollout) == 0:
            self.max_rollout = 0
        if self.video_rollout:
            self.max_rollout = max(self.max_rollout, self.video_rollout)
        # retrieve other configurations
        self.eval_frequency = config.diagnostics.plot.longrollout.frequency
        self.sample_idx = self.config.diagnostics.plot.sample_idx
        LOGGER.info(
            "Setting up callback for plots with long rollout: rollout for plots = %s, rollout for video = %s, frequency = every %d epoch ...",
            self.rollout,
            self.video_rollout,
            self.eval_frequency,
        )

    @rank_zero_only
    def _plot(
        self,
        trainer,
        pl_module: pl.LightningModule,
        batch: torch.Tensor,
        batch_idx,
        epoch,
    ) -> None:

        start_time = time.time()

        logger = trainer.logger

        # Build dictionary of inidicies and parameters to be plotted
        plot_parameters_dict = {
            pl_module.data_indices.model.output.name_to_index[name]: (
                name,
                name not in self.config.data.get("diagnostic", []),
            )
            for name in self.config.diagnostics.plot.parameters
        }

        if self.post_processors is None:
            # Copy to be used across all the training cycle
            self.post_processors = copy.deepcopy(pl_module.model.post_processors).cpu()
        if self.latlons is None:
            self.latlons = np.rad2deg(pl_module.latlons_data.clone().cpu().numpy())
        local_rank = pl_module.local_rank

        batch = pl_module.model.pre_processors(batch, in_place=False)
        # prepare input tensor for rollout from preprocessed batch
        x = batch[
            :,
            0 : pl_module.multi_step,
            ...,
            pl_module.data_indices.internal_data.input.full,
        ]  # (bs, multi_step, latlon, nvar)
        assert (
            batch.shape[1] >= self.max_rollout + pl_module.multi_step
        ), "Batch length not sufficient for requested rollout length!"

        # prepare input tensor for plotting
        input_tensor_0 = batch[
            self.sample_idx,
            pl_module.multi_step - 1,
            ...,
            pl_module.data_indices.internal_data.output.full,
        ].cpu()
        data_0 = self.post_processors(input_tensor_0).numpy()

        if self.video_rollout:
            data_over_time = []
            # collect min and max values for each variable for the colorbar
            vmin = np.inf * np.ones(len(plot_parameters_dict))
            vmax = -1 * np.inf * np.ones(len(plot_parameters_dict))

        # start rollout
        with torch.no_grad():
            for rollout_step in range(self.max_rollout):
                y_pred = pl_module(x)  # prediction at rollout step rollout_step, shape = (bs, latlon, nvar)

                x = pl_module.advance_input(x, y_pred, batch, rollout_step)

                # plot only if the current rollout step is in the list of rollout steps
                if (rollout_step + 1) in self.rollout:
                    # prepare true output tensor for plotting
                    input_tensor_rollout_step = batch[
                        self.sample_idx,
                        pl_module.multi_step + rollout_step,  # (pl_module.multi_step - 1) + (rollout_step + 1)
                        ...,
                        pl_module.data_indices.internal_data.output.full,
                    ].cpu()
                    data_rollout_step = self.post_processors(input_tensor_rollout_step).numpy()

                    # prepare predicted output tensor for plotting
                    output_tensor = self.post_processors(
                        y_pred[self.sample_idx : self.sample_idx + 1, ...].cpu()
                    ).numpy()

                    fig = plot_predicted_multilevel_flat_sample(
                        plot_parameters_dict,
                        self.config.diagnostics.plot.per_sample,
                        self.latlons,
                        self.config.diagnostics.plot.get("accumulation_levels_plot", None),
                        self.config.diagnostics.plot.get("cmap_accumulation", None),
                        data_0.squeeze(),
                        data_rollout_step.squeeze(),
                        output_tensor[0, 0, :, :],  # rolloutstep, first member
                        # force_global_view=self.show_entire_globe,
                    )

                    self._output_figure(
                        logger,
                        fig,
                        epoch=epoch,
                        tag=f"gnn_pred_val_sample_rstep{rollout_step:03d}_batch{batch_idx:04d}_rank0",
                        exp_log_tag=f"val_pred_sample_rstep{rollout_step:03d}_rank{local_rank:01d}",
                    )

                # save forecasted variable fields if video rollout is enabled
                if self.video_rollout and rollout_step < self.video_rollout:
                    # prepare predicted output tensors for video
                    output_tensor = self.post_processors(
                        y_pred[self.sample_idx : self.sample_idx + 1, ...].cpu()
                    ).numpy()
                    data_over_time.append(output_tensor[0, 0, :, np.array(list(plot_parameters_dict.keys()))])
                    # update min and max values for each variable for the colorbar
                    vmin = np.minimum(vmin, np.nanmin(data_over_time[-1], axis=1))
                    vmax = np.maximum(vmax, np.nanmax(data_over_time[-1], axis=1))

            if self.video_rollout:
                pc_lat, pc_lon = equirectangular_projection(self.latlons)
                for idx, (variable_idx, (variable_name, _)) in enumerate(plot_parameters_dict.items()):
                    # Create the animation
                    # Create a list to store the frames (artists)
                    frames = []
                    # Prepare the figure
                    fig, ax = plt.subplots(figsize=(10, 6), dpi=72)
                    cmap = "viridis"
                    if variable_name == "mwd":
                        cmap = "twilight"

                    # Function to create the scatter plot for each frame
                    def get_scatter_frame(data, cmap="viridis", vmin=None, vmax=None):
                        """Create a scatter plot for a single frame."""
                        scatter_frame = ax.scatter(
                            pc_lon,
                            pc_lat,
                            c=data,
                            cmap=cmap,
                            s=5,
                            alpha=1.0,
                            rasterized=True,
                            vmin=vmin,
                            vmax=vmax,
                        )
                        ax.set_xlim((-np.pi, np.pi))
                        ax.set_ylim((-np.pi / 2, np.pi / 2))
                        from anemoi.training.diagnostics.maps import Coastlines
                        from anemoi.training.diagnostics.plots import _hide_axes_ticks

                        continents = Coastlines()
                        continents.plot_continents(ax)
                        ax.set_aspect("auto", adjustable=None)
                        _hide_axes_ticks(ax)
                        return scatter_frame

                    # Create initial data and colorbar
                    scatter_frame = get_scatter_frame(
                        data_0[0, :, variable_idx],
                        cmap=cmap,
                        vmin=vmin[idx],  # np.nanmin(data_0[0, :, variable_idx]),
                        vmax=vmax[idx],  # np.nanmax(data_0[0, :, variable_idx]),
                    )
                    ax.set_title(f"{variable_name}")
                    colorbar = fig.colorbar(scatter_frame, ax=ax)
                    frames.append([scatter_frame])

                    # Loop through the data and create the scatter plot for each frame
                    for frame_data in data_over_time:
                        scatter_frame = get_scatter_frame(
                            frame_data[idx],
                            cmap=cmap,
                            vmin=vmin[idx],  # np.nanmin(data_0[0, :, variable_idx]),
                            vmax=vmax[idx],  # np.nanmax(data_0[0, :, variable_idx]),
                        )
                        frames.append([scatter_frame])  # Each frame contains a list of artists (images)

                    # Create the animation using ArtistAnimation
                    anim = animation.ArtistAnimation(fig, frames, interval=400, blit=True)

                    self._output_gif(
                        logger,
                        anim,
                        epoch=epoch,
                        tag=f"gnn_pred_val_animation_{variable_name}_rstep{rollout_step:02d}_batch{batch_idx:04d}_rank0",
                        exp_log_tag=f"val_pred_sample_rstep{rollout_step:03d}_rank{local_rank:01d}",
                    )

        LOGGER.info(f"Time taken to plot/animate samples for longer rollout: {int(time.time() - start_time)} seconds")

    @rank_zero_only
    def on_validation_batch_end(self, trainer, pl_module, output, batch, batch_idx) -> None:
        # cannot use validation-output-tensor here, since it only contains as many timesteps as the validation batchsize
        del output
        if (batch_idx) % self.plot_frequency == 0 and (trainer.current_epoch + 1) % self.eval_frequency == 0:
            precision_mapping = {
                "16-mixed": torch.float16,
                "bf16-mixed": torch.bfloat16,
            }
            prec = trainer.precision
            dtype = precision_mapping.get(prec)
            context = torch.autocast(device_type=batch.device.type, dtype=dtype) if dtype is not None else nullcontext()

            with context:
                self._plot(trainer, pl_module, batch, batch_idx, epoch=trainer.current_epoch)


class GraphTrainableFeaturesPlot(BasePlotCallback):
    """Visualize the trainable features defined at the data and hidden graph nodes.

    TODO: How best to visualize the learned edge embeddings? Offline, perhaps - using code from @Simon's notebook?
    """

    def __init__(self, config: OmegaConf) -> None:
        """Initialise the GraphTrainableFeaturesPlot callback.

        Parameters
        ----------
        config : OmegaConf
            Config object

        """
        super().__init__(config)
        self._graph_name_data = config.graph.data
        self._graph_name_hidden = config.graph.hidden

    @rank_zero_only
    def _plot(
        self,
        trainer: pl.Trainer,
        latlons: np.ndarray,
        features: np.ndarray,
        epoch: int,
        tag: str,
        exp_log_tag: str,
    ) -> None:
        fig = plot_graph_features(latlons, features)
        self._output_figure(trainer.logger, fig, epoch=epoch, tag=tag, exp_log_tag=exp_log_tag)

    @rank_zero_only
    def on_validation_epoch_start(self, trainer: pl.Trainer, pl_module: pl.LightningModule) -> None:

        model = pl_module.model.module.model if hasattr(pl_module.model, "module") else pl_module.model.model
        graph = pl_module.graph_data.cpu().detach()
        epoch = trainer.current_epoch

        if model.trainable_data is not None:
            data_coords = np.rad2deg(graph[(self._graph_name_data, "to", self._graph_name_data)].ecoords_rad.numpy())

            self.plot(
                trainer,
                data_coords,
                model.trainable_data.trainable.cpu().detach().numpy(),
                epoch=epoch,
                tag="trainable_data",
                exp_log_tag="trainable_data",
            )

        if model.trainable_hidden is not None:
            hidden_coords = np.rad2deg(
                graph[(self._graph_name_hidden, "to", self._graph_name_hidden)].hcoords_rad.numpy(),
            )

            self.plot(
                trainer,
                hidden_coords,
                model.trainable_hidden.trainable.cpu().detach().numpy(),
                epoch=epoch,
                tag="trainable_hidden",
                exp_log_tag="trainable_hidden",
            )


class PlotLoss(BasePlotCallback):
    """Plots the unsqueezed loss over rollouts."""

    def __init__(self, config: OmegaConf) -> None:
        """Initialise the PlotLoss callback.

        Parameters
        ----------
        config : OmegaConf
            Object with configuration settings

        """
        super().__init__(config)
        self.parameter_names = None
        self.parameter_groups = self.config.diagnostics.plot.parameter_groups
        if self.parameter_groups is None:
            self.parameter_groups = {}

    @cached_property
    def sort_and_color_by_parameter_group(self) -> tuple[np.ndarray, np.ndarray, dict, list]:
        """Sort parameters by group and prepare colors."""

        def automatically_determine_group(name: str) -> str:
            # first prefix of parameter name is group name
            parts = name.split("_")
            return parts[0]

        # group parameters by their determined group name for > 15 parameters
        if len(self.parameter_names) <= 15:
            # for <= 15 parameters, keep the full name of parameters
            parameters_to_groups = np.array(self.parameter_names)
            sort_by_parameter_group = np.arange(len(self.parameter_names), dtype=int)
        else:
            parameters_to_groups = np.array(
                [
                    next(
                        (
                            group_name
                            for group_name, group_parameters in self.parameter_groups.items()
                            if name in group_parameters
                        ),
                        automatically_determine_group(name),
                    )
                    for name in self.parameter_names
                ],
            )

            unique_group_list, group_inverse, group_counts = np.unique(
                parameters_to_groups,
                return_inverse=True,
                return_counts=True,
            )

            # join parameter groups that appear only once and are not given in config-file
            unique_group_list = np.array(
                [
                    unique_group_list[tn] if count > 1 or unique_group_list[tn] in self.parameter_groups else "other"
                    for tn, count in enumerate(group_counts)
                ],
            )
            parameters_to_groups = unique_group_list[group_inverse]
            unique_group_list, group_inverse = np.unique(parameters_to_groups, return_inverse=True)

            # sort parameters by groups
            sort_by_parameter_group = np.argsort(group_inverse, kind="stable")

        # apply new order to parameters
        sorted_parameter_names = np.array(self.parameter_names)[sort_by_parameter_group]
        parameters_to_groups = parameters_to_groups[sort_by_parameter_group]
        unique_group_list, group_inverse, group_counts = np.unique(
            parameters_to_groups,
            return_inverse=True,
            return_counts=True,
        )

        # get a color per group and project to parameter list
        cmap = "tab10" if len(unique_group_list) <= 10 else "tab20"
        if len(unique_group_list) > 20:
            LOGGER.warning("More than 20 groups detected, but colormap has only 20 colors.")
        # if all groups have count 1 use black color
        bar_color_per_group = (
            np.tile("k", len(group_counts))
            if not np.any(group_counts - 1)
            else plt.get_cmap(cmap)(np.linspace(0, 1, len(unique_group_list)))
        )

        # set x-ticks
        x_tick_positions = np.cumsum(group_counts) - group_counts / 2 - 0.5
        xticks = dict(zip(unique_group_list, x_tick_positions))

        legend_patches = []
        for group_idx, group in enumerate(unique_group_list):
            text_label = f"{group}: "
            string_length = len(text_label)
            for ii in np.where(group_inverse == group_idx)[0]:
                text_label += sorted_parameter_names[ii] + ", "
                string_length += len(sorted_parameter_names[ii]) + 2
                if string_length > 50:
                    # linebreak after 50 characters
                    text_label += "\n"
                    string_length = 0
            legend_patches.append(mpatches.Patch(color=bar_color_per_group[group_idx], label=text_label[:-2]))

        return sort_by_parameter_group, bar_color_per_group[group_inverse], xticks, legend_patches

    @rank_zero_only
    def _plot(
        self,
        trainer: pl.Trainer,
        pl_module: pl.Lightning_module,
        outputs: list[torch.Tensor],
        batch: torch.Tensor,
        batch_idx: int,
        epoch: int,
    ) -> None:
        logger = trainer.logger

        parameter_names = list(pl_module.data_indices.internal_model.output.name_to_index.keys())
        parameter_positions = list(pl_module.data_indices.internal_model.output.name_to_index.values())
        # reorder parameter_names by position
        self.parameter_names = [parameter_names[i] for i in np.argsort(parameter_positions)]

        batch = pl_module.model.pre_processors(batch, in_place=False)
        for rollout_step in range(pl_module.rollout):
            y_hat = outputs[1][rollout_step]
            y_true = batch[
                :, pl_module.multi_step + rollout_step, ..., pl_module.data_indices.internal_data.output.full
            ]
            loss = pl_module.loss(y_hat, y_true, squash=False).cpu().numpy()

            sort_by_parameter_group, colors, xticks, legend_patches = self.sort_and_color_by_parameter_group
            fig = plot_loss(loss[sort_by_parameter_group], colors, xticks, legend_patches)

            self._output_figure(
                logger,
                fig,
                epoch=epoch,
                tag=f"loss_rstep_rstep{rollout_step:02d}_rank{pl_module.local_rank:01d}",
                exp_log_tag=f"loss_sample_rstep{rollout_step:02d}_rank{pl_module.local_rank:01d}",
            )

    def on_validation_batch_end(
        self,
        trainer: pl.Trainer,
        pl_module: pl.LightningModule,
        outputs: list[torch.Tensor],
        batch: torch.Tensor,
        batch_idx: int,
    ) -> None:
        if batch_idx % self.plot_frequency == 0:
            self.plot(trainer, pl_module, outputs, batch, batch_idx, epoch=trainer.current_epoch)


class PlotSample(BasePlotCallback):
    """Plots a post-processed sample: input, target and prediction."""

    def __init__(self, config: OmegaConf) -> None:
        """Initialise the PlotSample callback.

        Parameters
        ----------
        config : OmegaConf
            Config object

        """
        super().__init__(config)
        self.sample_idx = self.config.diagnostics.plot.sample_idx
        self.precip_and_related_fields = self.config.diagnostics.plot.precip_and_related_fields
        LOGGER.info(f"Using defined accumulation colormap for fields: {self.precip_and_related_fields}")

    @rank_zero_only
    def _plot(
        self,
        trainer: pl.Trainer,
        pl_module: pl.Lightning_module,
        outputs: list[torch.Tensor],
        batch: torch.Tensor,
        batch_idx: int,
        epoch: int,
    ) -> None:
        logger = trainer.logger

        # Build dictionary of indices and parameters to be plotted
        diagnostics = [] if self.config.data.diagnostic is None else self.config.data.diagnostic
        plot_parameters_dict = {
            pl_module.data_indices.model.output.name_to_index[name]: (name, name not in diagnostics)
            for name in self.config.diagnostics.plot.parameters
        }

        # When running in Async mode, it might happen that in the last epoch these tensors
        # have been moved to the cpu (and then the denormalising would fail as the 'input_tensor' would be on CUDA
        # but internal ones would be on the cpu), The lines below allow to address this problem
        if self.post_processors is None:
            # Copy to be used across all the training cycle
            self.post_processors = copy.deepcopy(pl_module.model.post_processors).cpu()
        if self.latlons is None:
            self.latlons = np.rad2deg(pl_module.latlons_data.clone().cpu().numpy())
        local_rank = pl_module.local_rank

        batch = pl_module.model.pre_processors(batch, in_place=False)
        input_tensor = batch[
            self.sample_idx,
            pl_module.multi_step - 1 : pl_module.multi_step + pl_module.rollout + 1,
            ...,
            pl_module.data_indices.internal_data.output.full,
        ].cpu()
        data = self.post_processors(input_tensor)

        output_tensor = self.post_processors(
            torch.cat(tuple(x[self.sample_idx : self.sample_idx + 1, ...].cpu() for x in outputs[1])),
            in_place=False,
        )

        output_tensor = pl_module.output_mask.apply(output_tensor, dim=2, fill_value=np.nan).numpy()
        data[1:, ...] = pl_module.output_mask.apply(data[1:, ...], dim=2, fill_value=np.nan)
        data = data.numpy()

        for rollout_step in range(pl_module.rollout):
            fig = plot_predicted_multilevel_flat_sample(
                plot_parameters_dict,
                self.config.diagnostics.plot.per_sample,
                self.latlons,
                self.config.diagnostics.plot.accumulation_levels_plot,
                self.config.diagnostics.plot.cmap_accumulation,
                data[0, ...].squeeze(),
                data[rollout_step + 1, ...].squeeze(),
                output_tensor[rollout_step, ...],
                precip_and_related_fields=self.precip_and_related_fields,
            )

            self._output_figure(
                logger,
                fig,
                epoch=epoch,
                tag=f"gnn_pred_val_sample_rstep{rollout_step:02d}_batch{batch_idx:04d}_rank0",
                exp_log_tag=f"val_pred_sample_rstep{rollout_step:02d}_rank{local_rank:01d}",
            )

    def on_validation_batch_end(
        self,
        trainer: pl.Trainer,
        pl_module: pl.Lightning_module,
        outputs: list[torch.Tensor],
        batch: torch.Tensor,
        batch_idx: int,
    ) -> None:
        if batch_idx % self.plot_frequency == 0:
            self.plot(trainer, pl_module, outputs, batch, batch_idx, epoch=trainer.current_epoch)

=======
def nestedget(conf: DictConfig, key: str, default: Any) -> Any:
    """Get a nested key from a DictConfig object.
>>>>>>> a26b05c0

    E.g.
    >>> nestedget(config, "diagnostics.log.wandb.enabled", False)
    """
    keys = key.split(".")
    for k in keys:
        conf = conf.get(k, default)
        if not isinstance(conf, (dict, DictConfig)):
            break
    return conf


# Callbacks to add according to flags in the config
# Can be function to check status from config
CONFIG_ENABLED_CALLBACKS: list[tuple[list[str] | str | Callable[[DictConfig], bool], type[Callback]]] = [
    ("training.swa.enabled", StochasticWeightAveraging),
    (
        lambda config: nestedget(config, "diagnostics.log.wandb.enabled", False)
        or nestedget(config, "diagnostics.log.mlflow.enabled", False),
        LearningRateMonitor,
    ),
]


def _get_checkpoint_callback(config: DictConfig) -> list[AnemoiCheckpoint]:
    """Get checkpointing callbacks."""
    if not config.diagnostics.get("enable_checkpointing", True):
        return []

    checkpoint_settings = {
        "dirpath": config.hardware.paths.checkpoints,
        "verbose": False,
        # save weights, optimizer states, LR-schedule states, hyperparameters etc.
        # https://pytorch-lightning.readthedocs.io/en/stable/common/checkpointing_basic.html#contents-of-a-checkpoint
        "save_weights_only": False,
        "auto_insert_metric_name": False,
        # save after every validation epoch, if we've improved
        "save_on_train_epoch_end": False,
        "enable_version_counter": False,
    }

    ckpt_frequency_save_dict = {}

    for key, frequency_dict in config.diagnostics.checkpoint.items():
        frequency = frequency_dict["save_frequency"]
        n_saved = frequency_dict["num_models_saved"]
        if key == "every_n_minutes" and frequency_dict["save_frequency"] is not None:
            target = "train_time_interval"
            frequency = timedelta(minutes=frequency_dict["save_frequency"])
        else:
            target = key
        ckpt_frequency_save_dict[target] = (
            config.hardware.files.checkpoint[key],
            frequency,
            n_saved,
        )

    checkpoint_callbacks = []
    if not config.diagnostics.profiler:
        for save_key, (
            name,
            save_frequency,
            save_n_models,
        ) in ckpt_frequency_save_dict.items():
            if save_frequency is not None:
                LOGGER.debug("Checkpoint callback at %s = %s ...", save_key, save_frequency)
                checkpoint_callbacks.append(
                    # save_top_k: the save_top_k flag can either save the best or the last k checkpoints
                    # depending on the monitor flag on ModelCheckpoint.
                    # See https://lightning.ai/docs/pytorch/stable/common/checkpointing_intermediate.html for reference
                    AnemoiCheckpoint(
                        config=config,
                        filename=name,
                        save_last=True,
                        **{save_key: save_frequency},
                        # if save_top_k == k, last k models saved; if save_top_k == -1, all models are saved
                        save_top_k=save_n_models,
                        monitor="step",
                        mode="max",
                        **checkpoint_settings,
                    ),
                )
            LOGGER.debug("Not setting up a checkpoint callback with %s", save_key)
    else:
        # the tensorboard logger + pytorch profiler cause pickling errors when writing checkpoints
        LOGGER.warning("Profiling is enabled - will not write any training or inference model checkpoints!")
    return checkpoint_callbacks


def _get_config_enabled_callbacks(config: DictConfig) -> list[Callback]:
    """Get callbacks that are enabled in the config as according to CONFIG_ENABLED_CALLBACKS."""
    callbacks = []

    def check_key(config: dict, key: str | Iterable[str] | Callable[[DictConfig], bool]) -> bool:
        """Check key in config."""
        if isinstance(key, Callable):
            return key(config)
        if isinstance(key, str):
            return nestedget(config, key, False)
        if isinstance(key, Iterable):
            return all(nestedget(config, k, False) for k in key)
        return nestedget(config, key, False)

<<<<<<< HEAD
    if config.diagnostics.plot.enabled:
        trainer_callbacks.extend(
            [
                PlotLoss(config),
                PlotSample(config),
            ],
        )
        if (config.diagnostics.plot.parameters_histogram or config.diagnostics.plot.parameters_spectrum) is not None:
            trainer_callbacks.extend([PlotAdditionalMetrics(config)])
        if config.diagnostics.plot.get("longrollout") and (
            config.diagnostics.plot.longrollout.enabled or config.diagnostics.plot.longrollout.video_enabled
        ):
            trainer_callbacks.extend([LongRolloutPlots(config)])
=======
    for enable_key, callback_list in CONFIG_ENABLED_CALLBACKS:
        if check_key(config, enable_key):
            callbacks.append(callback_list(config))
>>>>>>> a26b05c0

    return callbacks


def get_callbacks(config: DictConfig) -> list[Callback]:
    """Setup callbacks for PyTorch Lightning trainer.

    Set `config.diagnostics.callbacks` to a list of callback configurations
    in hydra form.

    E.g.:
    ```
    callbacks:
        - _target_: anemoi.training.diagnostics.callbacks.RolloutEval
          rollout: 1
          frequency: 12
    ```

    Set `config.diagnostics.plot.callbacks` to a list of plot callback configurations
    will only be added if `config.diagnostics.plot.enabled` is set to True.

    A callback must take a `DictConfig` in its `__init__` method as the first argument,
    which will be the complete configuration object.

    Some callbacks are added by default, depending on the configuration.
    See CONFIG_ENABLED_CALLBACKS for more information.

    Parameters
    ----------
    config : DictConfig
        Job configuration

    Returns
    -------
    List[Callback]
        A list of PyTorch Lightning callbacks

    """
    trainer_callbacks: list[Callback] = []

    # Get Checkpoint callback
    trainer_callbacks.extend(_get_checkpoint_callback(config))

    # Base callbacks
    trainer_callbacks.extend(
        instantiate(callback, config) for callback in config.diagnostics.get("callbacks", None) or []
    )

    # Plotting callbacks

    trainer_callbacks.extend(
        instantiate(callback, config) for callback in config.diagnostics.plot.get("callbacks", None) or []
    )

    # Extend with config enabled callbacks
    trainer_callbacks.extend(_get_config_enabled_callbacks(config))

    # Parent UUID callback
    trainer_callbacks.append(ParentUUIDCallback(config))

    return trainer_callbacks


__all__ = ["get_callbacks"]<|MERGE_RESOLUTION|>--- conflicted
+++ resolved
@@ -16,27 +16,6 @@
 from typing import Any
 from typing import Callable
 
-<<<<<<< HEAD
-import matplotlib.animation as animation
-import matplotlib.patches as mpatches
-import matplotlib.pyplot as plt
-import numpy as np
-import torch
-import torchinfo
-from anemoi.utils.checkpoints import save_metadata
-from pytorch_lightning.callbacks import Callback
-from pytorch_lightning.callbacks.model_checkpoint import ModelCheckpoint
-from pytorch_lightning.utilities import rank_zero_only
-
-from anemoi.training.diagnostics.plots import equirectangular_projection
-from anemoi.training.diagnostics.plots import init_plot_settings
-from anemoi.training.diagnostics.plots import plot_graph_features
-from anemoi.training.diagnostics.plots import plot_histogram
-from anemoi.training.diagnostics.plots import plot_loss
-from anemoi.training.diagnostics.plots import plot_power_spectrum
-from anemoi.training.diagnostics.plots import plot_predicted_multilevel_flat_sample
-from anemoi.training.diagnostics.plots import scatter_plot
-=======
 from hydra.utils import instantiate
 from omegaconf import DictConfig
 
@@ -44,7 +23,6 @@
 from anemoi.training.diagnostics.callbacks.optimiser import LearningRateMonitor
 from anemoi.training.diagnostics.callbacks.optimiser import StochasticWeightAveraging
 from anemoi.training.diagnostics.callbacks.provenance import ParentUUIDCallback
->>>>>>> a26b05c0
 
 if TYPE_CHECKING:
     from pytorch_lightning.callbacks import Callback
@@ -52,846 +30,8 @@
 LOGGER = logging.getLogger(__name__)
 
 
-<<<<<<< HEAD
-class ParallelExecutor(ThreadPoolExecutor):
-    """Wraps parallel execution and provides accurate information about errors.
-
-    Extends ThreadPoolExecutor to preserve the original traceback and line number.
-
-    Reference: https://stackoverflow.com/questions/19309514/getting-original-line-
-    number-for-exception-in-concurrent-futures/24457608#24457608
-    """
-
-    def submit(self, fn: Any, *args, **kwargs) -> Callable:
-        """Submits the wrapped function instead of `fn`."""
-        return super().submit(self._function_wrapper, fn, *args, **kwargs)
-
-    def _function_wrapper(self, fn: Any, *args: list, **kwargs: dict) -> Callable:
-        """Wraps `fn` in order to preserve the traceback of any kind of."""
-        try:
-            return fn(*args, **kwargs)
-        except Exception as exc:
-            raise sys.exc_info()[0](traceback.format_exc()) from exc
-
-
-class BasePlotCallback(Callback, ABC):
-    """Factory for creating a callback that plots data to Experiment Logging."""
-
-    def __init__(self, config: OmegaConf) -> None:
-        """Initialise the BasePlotCallback abstract base class.
-
-        Parameters
-        ----------
-        config : OmegaConf
-            Config object
-
-        """
-        super().__init__()
-        self.config = config
-        self.save_basedir = config.hardware.paths.plots
-        self.plot_frequency = config.diagnostics.plot.frequency
-        self.post_processors = None
-        self.pre_processors = None
-        self.latlons = None
-        init_plot_settings()
-
-        self.plot = self._plot
-        self._executor = None
-
-        if self.config.diagnostics.plot.asynchronous:
-            self._executor = ParallelExecutor(max_workers=1)
-            self._error: BaseException | None = None
-            self.plot = self._async_plot
-
-    @rank_zero_only
-    def _output_figure(
-        self,
-        logger: pl.loggers.base.LightningLoggerBase,
-        fig: plt.Figure,
-        epoch: int,
-        tag: str = "gnn",
-        exp_log_tag: str = "val_pred_sample",
-    ) -> None:
-        """Figure output: save to file and/or display in notebook."""
-        if self.save_basedir is not None:
-            save_path = Path(
-                self.save_basedir,
-                "plots",
-                f"{tag}_epoch{epoch:03d}.png",
-            )
-
-            save_path.parent.mkdir(parents=True, exist_ok=True)
-            fig.savefig(save_path, dpi=100, bbox_inches="tight")
-            if self.config.diagnostics.log.wandb.enabled:
-                import wandb
-
-                logger.experiment.log({exp_log_tag: wandb.Image(fig)})
-
-            if self.config.diagnostics.log.mlflow.enabled:
-                run_id = logger.run_id
-                logger.experiment.log_artifact(run_id, str(save_path))
-
-        plt.close(fig)  # cleanup
-
-    @rank_zero_only
-    def _output_gif(
-        self,
-        logger: pl.loggers.base.LightningLoggerBase,
-        anim: animation.ArtistAnimation,
-        epoch: int,
-        tag: str = "gnn",
-        exp_log_tag: str = "val_pred_sample",
-    ) -> None:
-        """Animation output: save to file and/or display in notebook."""
-        if self.save_basedir is not None:
-            save_path = Path(
-                self.save_basedir,
-                "plots",
-                f"{tag}_epoch{epoch:03d}.gif",
-            )
-
-            save_path.parent.mkdir(parents=True, exist_ok=True)
-            anim.save(save_path, writer="pillow", fps=8)
-
-            if self.config.diagnostics.log.wandb.enabled:
-                LOGGER.warning("Saving gif animations not tested for wandb.")
-
-            if self.config.diagnostics.log.mlflow.enabled:
-                run_id = logger.run_id
-                logger.experiment.log_artifact(run_id, str(save_path))
-
-    def teardown(self, trainer: pl.Trainer, pl_module: pl.LightningModule, stage: str) -> None:
-        """Method is called to close the threads."""
-        del trainer, pl_module, stage  # unused
-        if self._executor is not None:
-            self._executor.shutdown(wait=True)
-
-    def apply_output_mask(self, pl_module: pl.LightningModule, data: torch.Tensor) -> torch.Tensor:
-        if hasattr(pl_module, "output_mask") and pl_module.output_mask is not None:
-            # Fill with NaNs values where the mask is False
-            data[:, :, ~pl_module.output_mask, :] = np.nan
-
-        return data
-
-    @abstractmethod
-    @rank_zero_only
-    def _plot(
-        *args: list,
-        **kwargs: dict,
-    ) -> None: ...
-
-    @rank_zero_only
-    def _async_plot(
-        self,
-        trainer: pl.Trainer,
-        *args: list,
-        **kwargs: dict,
-    ) -> None:
-        """To execute the plot function but ensuring we catch any errors."""
-        future = self._executor.submit(
-            self._plot,
-            trainer,
-            *args,
-            **kwargs,
-        )
-        # otherwise the error won't be thrown till the validation epoch is finished
-        try:
-            future.result()
-        except Exception:
-            LOGGER.exception("Critical error occurred in asynchronous plots.")
-            sys.exit(1)
-
-
-class RolloutEval(Callback):
-    """Evaluates the model performance over a (longer) rollout window."""
-
-    def __init__(self, config: OmegaConf) -> None:
-        """Initialize RolloutEval callback.
-
-        Parameters
-        ----------
-        config : dict
-            Dictionary with configuration settings
-
-        """
-        super().__init__()
-
-        LOGGER.debug(
-            "Setting up RolloutEval callback with rollout = %d, frequency = %d ...",
-            config.diagnostics.eval.rollout,
-            config.diagnostics.eval.frequency,
-        )
-        self.rollout = config.diagnostics.eval.rollout
-        self.frequency = config.diagnostics.eval.frequency
-
-    def _eval(
-        self,
-        pl_module: pl.LightningModule,
-        batch: torch.Tensor,
-    ) -> None:
-        loss = torch.zeros(1, dtype=batch.dtype, device=pl_module.device, requires_grad=False)
-        metrics = {}
-
-        # start rollout
-        batch = pl_module.model.pre_processors(batch, in_place=False)
-        x = batch[
-            :,
-            0 : pl_module.multi_step,
-            ...,
-            pl_module.data_indices.internal_data.input.full,
-        ]  # (bs, multi_step, latlon, nvar)
-        assert (
-            batch.shape[1] >= self.rollout + pl_module.multi_step
-        ), "Batch length not sufficient for requested rollout length!"
-
-        with torch.no_grad():
-            for rollout_step in range(self.rollout):
-                y_pred = pl_module(x)  # prediction at rollout step rollout_step, shape = (bs, latlon, nvar)
-                y = batch[
-                    :,
-                    pl_module.multi_step + rollout_step,
-                    ...,
-                    pl_module.data_indices.internal_data.output.full,
-                ]  # target, shape = (bs, latlon, nvar)
-                # y includes the auxiliary variables, so we must leave those out when computing the loss
-                loss += pl_module.loss(y_pred, y)
-
-                x = pl_module.advance_input(x, y_pred, batch, rollout_step)
-
-                metrics_next, _ = pl_module.calculate_val_metrics(y_pred, y, rollout_step)
-                metrics.update(metrics_next)
-
-            # scale loss
-            loss *= 1.0 / self.rollout
-            self._log(pl_module, loss, metrics, batch.shape[0])
-
-    def _log(self, pl_module: pl.LightningModule, loss: torch.Tensor, metrics: dict, bs: int) -> None:
-        pl_module.log(
-            f"val_r{self.rollout}_wmse",
-            loss,
-            on_epoch=True,
-            on_step=True,
-            prog_bar=False,
-            logger=pl_module.logger_enabled,
-            batch_size=bs,
-            sync_dist=False,
-            rank_zero_only=True,
-        )
-        for mname, mvalue in metrics.items():
-            pl_module.log(
-                f"val_r{self.rollout}_" + mname,
-                mvalue,
-                on_epoch=True,
-                on_step=False,
-                prog_bar=False,
-                logger=pl_module.logger_enabled,
-                batch_size=bs,
-                sync_dist=False,
-                rank_zero_only=True,
-            )
-
-    @rank_zero_only
-    def on_validation_batch_end(
-        self,
-        trainer: pl.Trainer,
-        pl_module: pl.LightningModule,
-        outputs: list,
-        batch: torch.Tensor,
-        batch_idx: int,
-    ) -> None:
-        del outputs  # outputs are not used
-        if batch_idx % self.frequency == 0:
-            precision_mapping = {
-                "16-mixed": torch.float16,
-                "bf16-mixed": torch.bfloat16,
-            }
-            prec = trainer.precision
-            dtype = precision_mapping.get(prec)
-            context = torch.autocast(device_type=batch.device.type, dtype=dtype) if dtype is not None else nullcontext()
-
-            with context:
-                self._eval(pl_module, batch)
-
-
-class LongRolloutPlots(BasePlotCallback):
-    """Evaluates the model performance over a (longer) rollout window.
-
-    This function allows evaluating the performance of the model over an extended number
-    of rollout steps to observe long-term behavior.
-
-    Configure in the diagnostics config file:
-    ```
-    diagnostics:
-        plots:
-            longrollout:
-                enable: True # enable plotting of long rollout
-                rollout: [30, 60] # number of rollout steps for plots
-                frequency: 20 # every X epochs
-                video_enabled: True # enable creation of videos
-                video_rollout: 56 # 14 days in 6h steps
-    ```
-    The runtime of creating one animation of one variable for 56 rollout steps is about 1 minute.
-
-    Recommended use: Fork the run using fork_run_id for 1 additional epochs and enabled videos.
-    During the first validation epoch, the animations are created and saved.
-    """
-
-    def __init__(self, config) -> None:
-        """Initialize RolloutEval callback.
-
-        Parameters
-        ----------
-        config : dict
-            Dictionary with configuration settings
-        """
-        super().__init__(config)
-
-        # retrieve rollout steps from configuration files
-        self.rollout = (
-            config.diagnostics.plot.longrollout.rollout
-            if config.diagnostics.plot.longrollout.get("enabled") and config.diagnostics.plot.longrollout.get("rollout")
-            else []
-        )
-        self.video_rollout = (
-            config.diagnostics.plot.longrollout.video_rollout
-            if config.diagnostics.plot.longrollout.get("video_enabled")
-            and config.diagnostics.plot.longrollout.get("video_rollout")
-            else None
-        )
-        # find the maximum rollout length
-        self.max_rollout = 0
-        if len(self.rollout) == 0:
-            self.max_rollout = 0
-        if self.video_rollout:
-            self.max_rollout = max(self.max_rollout, self.video_rollout)
-        # retrieve other configurations
-        self.eval_frequency = config.diagnostics.plot.longrollout.frequency
-        self.sample_idx = self.config.diagnostics.plot.sample_idx
-        LOGGER.info(
-            "Setting up callback for plots with long rollout: rollout for plots = %s, rollout for video = %s, frequency = every %d epoch ...",
-            self.rollout,
-            self.video_rollout,
-            self.eval_frequency,
-        )
-
-    @rank_zero_only
-    def _plot(
-        self,
-        trainer,
-        pl_module: pl.LightningModule,
-        batch: torch.Tensor,
-        batch_idx,
-        epoch,
-    ) -> None:
-
-        start_time = time.time()
-
-        logger = trainer.logger
-
-        # Build dictionary of inidicies and parameters to be plotted
-        plot_parameters_dict = {
-            pl_module.data_indices.model.output.name_to_index[name]: (
-                name,
-                name not in self.config.data.get("diagnostic", []),
-            )
-            for name in self.config.diagnostics.plot.parameters
-        }
-
-        if self.post_processors is None:
-            # Copy to be used across all the training cycle
-            self.post_processors = copy.deepcopy(pl_module.model.post_processors).cpu()
-        if self.latlons is None:
-            self.latlons = np.rad2deg(pl_module.latlons_data.clone().cpu().numpy())
-        local_rank = pl_module.local_rank
-
-        batch = pl_module.model.pre_processors(batch, in_place=False)
-        # prepare input tensor for rollout from preprocessed batch
-        x = batch[
-            :,
-            0 : pl_module.multi_step,
-            ...,
-            pl_module.data_indices.internal_data.input.full,
-        ]  # (bs, multi_step, latlon, nvar)
-        assert (
-            batch.shape[1] >= self.max_rollout + pl_module.multi_step
-        ), "Batch length not sufficient for requested rollout length!"
-
-        # prepare input tensor for plotting
-        input_tensor_0 = batch[
-            self.sample_idx,
-            pl_module.multi_step - 1,
-            ...,
-            pl_module.data_indices.internal_data.output.full,
-        ].cpu()
-        data_0 = self.post_processors(input_tensor_0).numpy()
-
-        if self.video_rollout:
-            data_over_time = []
-            # collect min and max values for each variable for the colorbar
-            vmin = np.inf * np.ones(len(plot_parameters_dict))
-            vmax = -1 * np.inf * np.ones(len(plot_parameters_dict))
-
-        # start rollout
-        with torch.no_grad():
-            for rollout_step in range(self.max_rollout):
-                y_pred = pl_module(x)  # prediction at rollout step rollout_step, shape = (bs, latlon, nvar)
-
-                x = pl_module.advance_input(x, y_pred, batch, rollout_step)
-
-                # plot only if the current rollout step is in the list of rollout steps
-                if (rollout_step + 1) in self.rollout:
-                    # prepare true output tensor for plotting
-                    input_tensor_rollout_step = batch[
-                        self.sample_idx,
-                        pl_module.multi_step + rollout_step,  # (pl_module.multi_step - 1) + (rollout_step + 1)
-                        ...,
-                        pl_module.data_indices.internal_data.output.full,
-                    ].cpu()
-                    data_rollout_step = self.post_processors(input_tensor_rollout_step).numpy()
-
-                    # prepare predicted output tensor for plotting
-                    output_tensor = self.post_processors(
-                        y_pred[self.sample_idx : self.sample_idx + 1, ...].cpu()
-                    ).numpy()
-
-                    fig = plot_predicted_multilevel_flat_sample(
-                        plot_parameters_dict,
-                        self.config.diagnostics.plot.per_sample,
-                        self.latlons,
-                        self.config.diagnostics.plot.get("accumulation_levels_plot", None),
-                        self.config.diagnostics.plot.get("cmap_accumulation", None),
-                        data_0.squeeze(),
-                        data_rollout_step.squeeze(),
-                        output_tensor[0, 0, :, :],  # rolloutstep, first member
-                        # force_global_view=self.show_entire_globe,
-                    )
-
-                    self._output_figure(
-                        logger,
-                        fig,
-                        epoch=epoch,
-                        tag=f"gnn_pred_val_sample_rstep{rollout_step:03d}_batch{batch_idx:04d}_rank0",
-                        exp_log_tag=f"val_pred_sample_rstep{rollout_step:03d}_rank{local_rank:01d}",
-                    )
-
-                # save forecasted variable fields if video rollout is enabled
-                if self.video_rollout and rollout_step < self.video_rollout:
-                    # prepare predicted output tensors for video
-                    output_tensor = self.post_processors(
-                        y_pred[self.sample_idx : self.sample_idx + 1, ...].cpu()
-                    ).numpy()
-                    data_over_time.append(output_tensor[0, 0, :, np.array(list(plot_parameters_dict.keys()))])
-                    # update min and max values for each variable for the colorbar
-                    vmin = np.minimum(vmin, np.nanmin(data_over_time[-1], axis=1))
-                    vmax = np.maximum(vmax, np.nanmax(data_over_time[-1], axis=1))
-
-            if self.video_rollout:
-                pc_lat, pc_lon = equirectangular_projection(self.latlons)
-                for idx, (variable_idx, (variable_name, _)) in enumerate(plot_parameters_dict.items()):
-                    # Create the animation
-                    # Create a list to store the frames (artists)
-                    frames = []
-                    # Prepare the figure
-                    fig, ax = plt.subplots(figsize=(10, 6), dpi=72)
-                    cmap = "viridis"
-                    if variable_name == "mwd":
-                        cmap = "twilight"
-
-                    # Function to create the scatter plot for each frame
-                    def get_scatter_frame(data, cmap="viridis", vmin=None, vmax=None):
-                        """Create a scatter plot for a single frame."""
-                        scatter_frame = ax.scatter(
-                            pc_lon,
-                            pc_lat,
-                            c=data,
-                            cmap=cmap,
-                            s=5,
-                            alpha=1.0,
-                            rasterized=True,
-                            vmin=vmin,
-                            vmax=vmax,
-                        )
-                        ax.set_xlim((-np.pi, np.pi))
-                        ax.set_ylim((-np.pi / 2, np.pi / 2))
-                        from anemoi.training.diagnostics.maps import Coastlines
-                        from anemoi.training.diagnostics.plots import _hide_axes_ticks
-
-                        continents = Coastlines()
-                        continents.plot_continents(ax)
-                        ax.set_aspect("auto", adjustable=None)
-                        _hide_axes_ticks(ax)
-                        return scatter_frame
-
-                    # Create initial data and colorbar
-                    scatter_frame = get_scatter_frame(
-                        data_0[0, :, variable_idx],
-                        cmap=cmap,
-                        vmin=vmin[idx],  # np.nanmin(data_0[0, :, variable_idx]),
-                        vmax=vmax[idx],  # np.nanmax(data_0[0, :, variable_idx]),
-                    )
-                    ax.set_title(f"{variable_name}")
-                    colorbar = fig.colorbar(scatter_frame, ax=ax)
-                    frames.append([scatter_frame])
-
-                    # Loop through the data and create the scatter plot for each frame
-                    for frame_data in data_over_time:
-                        scatter_frame = get_scatter_frame(
-                            frame_data[idx],
-                            cmap=cmap,
-                            vmin=vmin[idx],  # np.nanmin(data_0[0, :, variable_idx]),
-                            vmax=vmax[idx],  # np.nanmax(data_0[0, :, variable_idx]),
-                        )
-                        frames.append([scatter_frame])  # Each frame contains a list of artists (images)
-
-                    # Create the animation using ArtistAnimation
-                    anim = animation.ArtistAnimation(fig, frames, interval=400, blit=True)
-
-                    self._output_gif(
-                        logger,
-                        anim,
-                        epoch=epoch,
-                        tag=f"gnn_pred_val_animation_{variable_name}_rstep{rollout_step:02d}_batch{batch_idx:04d}_rank0",
-                        exp_log_tag=f"val_pred_sample_rstep{rollout_step:03d}_rank{local_rank:01d}",
-                    )
-
-        LOGGER.info(f"Time taken to plot/animate samples for longer rollout: {int(time.time() - start_time)} seconds")
-
-    @rank_zero_only
-    def on_validation_batch_end(self, trainer, pl_module, output, batch, batch_idx) -> None:
-        # cannot use validation-output-tensor here, since it only contains as many timesteps as the validation batchsize
-        del output
-        if (batch_idx) % self.plot_frequency == 0 and (trainer.current_epoch + 1) % self.eval_frequency == 0:
-            precision_mapping = {
-                "16-mixed": torch.float16,
-                "bf16-mixed": torch.bfloat16,
-            }
-            prec = trainer.precision
-            dtype = precision_mapping.get(prec)
-            context = torch.autocast(device_type=batch.device.type, dtype=dtype) if dtype is not None else nullcontext()
-
-            with context:
-                self._plot(trainer, pl_module, batch, batch_idx, epoch=trainer.current_epoch)
-
-
-class GraphTrainableFeaturesPlot(BasePlotCallback):
-    """Visualize the trainable features defined at the data and hidden graph nodes.
-
-    TODO: How best to visualize the learned edge embeddings? Offline, perhaps - using code from @Simon's notebook?
-    """
-
-    def __init__(self, config: OmegaConf) -> None:
-        """Initialise the GraphTrainableFeaturesPlot callback.
-
-        Parameters
-        ----------
-        config : OmegaConf
-            Config object
-
-        """
-        super().__init__(config)
-        self._graph_name_data = config.graph.data
-        self._graph_name_hidden = config.graph.hidden
-
-    @rank_zero_only
-    def _plot(
-        self,
-        trainer: pl.Trainer,
-        latlons: np.ndarray,
-        features: np.ndarray,
-        epoch: int,
-        tag: str,
-        exp_log_tag: str,
-    ) -> None:
-        fig = plot_graph_features(latlons, features)
-        self._output_figure(trainer.logger, fig, epoch=epoch, tag=tag, exp_log_tag=exp_log_tag)
-
-    @rank_zero_only
-    def on_validation_epoch_start(self, trainer: pl.Trainer, pl_module: pl.LightningModule) -> None:
-
-        model = pl_module.model.module.model if hasattr(pl_module.model, "module") else pl_module.model.model
-        graph = pl_module.graph_data.cpu().detach()
-        epoch = trainer.current_epoch
-
-        if model.trainable_data is not None:
-            data_coords = np.rad2deg(graph[(self._graph_name_data, "to", self._graph_name_data)].ecoords_rad.numpy())
-
-            self.plot(
-                trainer,
-                data_coords,
-                model.trainable_data.trainable.cpu().detach().numpy(),
-                epoch=epoch,
-                tag="trainable_data",
-                exp_log_tag="trainable_data",
-            )
-
-        if model.trainable_hidden is not None:
-            hidden_coords = np.rad2deg(
-                graph[(self._graph_name_hidden, "to", self._graph_name_hidden)].hcoords_rad.numpy(),
-            )
-
-            self.plot(
-                trainer,
-                hidden_coords,
-                model.trainable_hidden.trainable.cpu().detach().numpy(),
-                epoch=epoch,
-                tag="trainable_hidden",
-                exp_log_tag="trainable_hidden",
-            )
-
-
-class PlotLoss(BasePlotCallback):
-    """Plots the unsqueezed loss over rollouts."""
-
-    def __init__(self, config: OmegaConf) -> None:
-        """Initialise the PlotLoss callback.
-
-        Parameters
-        ----------
-        config : OmegaConf
-            Object with configuration settings
-
-        """
-        super().__init__(config)
-        self.parameter_names = None
-        self.parameter_groups = self.config.diagnostics.plot.parameter_groups
-        if self.parameter_groups is None:
-            self.parameter_groups = {}
-
-    @cached_property
-    def sort_and_color_by_parameter_group(self) -> tuple[np.ndarray, np.ndarray, dict, list]:
-        """Sort parameters by group and prepare colors."""
-
-        def automatically_determine_group(name: str) -> str:
-            # first prefix of parameter name is group name
-            parts = name.split("_")
-            return parts[0]
-
-        # group parameters by their determined group name for > 15 parameters
-        if len(self.parameter_names) <= 15:
-            # for <= 15 parameters, keep the full name of parameters
-            parameters_to_groups = np.array(self.parameter_names)
-            sort_by_parameter_group = np.arange(len(self.parameter_names), dtype=int)
-        else:
-            parameters_to_groups = np.array(
-                [
-                    next(
-                        (
-                            group_name
-                            for group_name, group_parameters in self.parameter_groups.items()
-                            if name in group_parameters
-                        ),
-                        automatically_determine_group(name),
-                    )
-                    for name in self.parameter_names
-                ],
-            )
-
-            unique_group_list, group_inverse, group_counts = np.unique(
-                parameters_to_groups,
-                return_inverse=True,
-                return_counts=True,
-            )
-
-            # join parameter groups that appear only once and are not given in config-file
-            unique_group_list = np.array(
-                [
-                    unique_group_list[tn] if count > 1 or unique_group_list[tn] in self.parameter_groups else "other"
-                    for tn, count in enumerate(group_counts)
-                ],
-            )
-            parameters_to_groups = unique_group_list[group_inverse]
-            unique_group_list, group_inverse = np.unique(parameters_to_groups, return_inverse=True)
-
-            # sort parameters by groups
-            sort_by_parameter_group = np.argsort(group_inverse, kind="stable")
-
-        # apply new order to parameters
-        sorted_parameter_names = np.array(self.parameter_names)[sort_by_parameter_group]
-        parameters_to_groups = parameters_to_groups[sort_by_parameter_group]
-        unique_group_list, group_inverse, group_counts = np.unique(
-            parameters_to_groups,
-            return_inverse=True,
-            return_counts=True,
-        )
-
-        # get a color per group and project to parameter list
-        cmap = "tab10" if len(unique_group_list) <= 10 else "tab20"
-        if len(unique_group_list) > 20:
-            LOGGER.warning("More than 20 groups detected, but colormap has only 20 colors.")
-        # if all groups have count 1 use black color
-        bar_color_per_group = (
-            np.tile("k", len(group_counts))
-            if not np.any(group_counts - 1)
-            else plt.get_cmap(cmap)(np.linspace(0, 1, len(unique_group_list)))
-        )
-
-        # set x-ticks
-        x_tick_positions = np.cumsum(group_counts) - group_counts / 2 - 0.5
-        xticks = dict(zip(unique_group_list, x_tick_positions))
-
-        legend_patches = []
-        for group_idx, group in enumerate(unique_group_list):
-            text_label = f"{group}: "
-            string_length = len(text_label)
-            for ii in np.where(group_inverse == group_idx)[0]:
-                text_label += sorted_parameter_names[ii] + ", "
-                string_length += len(sorted_parameter_names[ii]) + 2
-                if string_length > 50:
-                    # linebreak after 50 characters
-                    text_label += "\n"
-                    string_length = 0
-            legend_patches.append(mpatches.Patch(color=bar_color_per_group[group_idx], label=text_label[:-2]))
-
-        return sort_by_parameter_group, bar_color_per_group[group_inverse], xticks, legend_patches
-
-    @rank_zero_only
-    def _plot(
-        self,
-        trainer: pl.Trainer,
-        pl_module: pl.Lightning_module,
-        outputs: list[torch.Tensor],
-        batch: torch.Tensor,
-        batch_idx: int,
-        epoch: int,
-    ) -> None:
-        logger = trainer.logger
-
-        parameter_names = list(pl_module.data_indices.internal_model.output.name_to_index.keys())
-        parameter_positions = list(pl_module.data_indices.internal_model.output.name_to_index.values())
-        # reorder parameter_names by position
-        self.parameter_names = [parameter_names[i] for i in np.argsort(parameter_positions)]
-
-        batch = pl_module.model.pre_processors(batch, in_place=False)
-        for rollout_step in range(pl_module.rollout):
-            y_hat = outputs[1][rollout_step]
-            y_true = batch[
-                :, pl_module.multi_step + rollout_step, ..., pl_module.data_indices.internal_data.output.full
-            ]
-            loss = pl_module.loss(y_hat, y_true, squash=False).cpu().numpy()
-
-            sort_by_parameter_group, colors, xticks, legend_patches = self.sort_and_color_by_parameter_group
-            fig = plot_loss(loss[sort_by_parameter_group], colors, xticks, legend_patches)
-
-            self._output_figure(
-                logger,
-                fig,
-                epoch=epoch,
-                tag=f"loss_rstep_rstep{rollout_step:02d}_rank{pl_module.local_rank:01d}",
-                exp_log_tag=f"loss_sample_rstep{rollout_step:02d}_rank{pl_module.local_rank:01d}",
-            )
-
-    def on_validation_batch_end(
-        self,
-        trainer: pl.Trainer,
-        pl_module: pl.LightningModule,
-        outputs: list[torch.Tensor],
-        batch: torch.Tensor,
-        batch_idx: int,
-    ) -> None:
-        if batch_idx % self.plot_frequency == 0:
-            self.plot(trainer, pl_module, outputs, batch, batch_idx, epoch=trainer.current_epoch)
-
-
-class PlotSample(BasePlotCallback):
-    """Plots a post-processed sample: input, target and prediction."""
-
-    def __init__(self, config: OmegaConf) -> None:
-        """Initialise the PlotSample callback.
-
-        Parameters
-        ----------
-        config : OmegaConf
-            Config object
-
-        """
-        super().__init__(config)
-        self.sample_idx = self.config.diagnostics.plot.sample_idx
-        self.precip_and_related_fields = self.config.diagnostics.plot.precip_and_related_fields
-        LOGGER.info(f"Using defined accumulation colormap for fields: {self.precip_and_related_fields}")
-
-    @rank_zero_only
-    def _plot(
-        self,
-        trainer: pl.Trainer,
-        pl_module: pl.Lightning_module,
-        outputs: list[torch.Tensor],
-        batch: torch.Tensor,
-        batch_idx: int,
-        epoch: int,
-    ) -> None:
-        logger = trainer.logger
-
-        # Build dictionary of indices and parameters to be plotted
-        diagnostics = [] if self.config.data.diagnostic is None else self.config.data.diagnostic
-        plot_parameters_dict = {
-            pl_module.data_indices.model.output.name_to_index[name]: (name, name not in diagnostics)
-            for name in self.config.diagnostics.plot.parameters
-        }
-
-        # When running in Async mode, it might happen that in the last epoch these tensors
-        # have been moved to the cpu (and then the denormalising would fail as the 'input_tensor' would be on CUDA
-        # but internal ones would be on the cpu), The lines below allow to address this problem
-        if self.post_processors is None:
-            # Copy to be used across all the training cycle
-            self.post_processors = copy.deepcopy(pl_module.model.post_processors).cpu()
-        if self.latlons is None:
-            self.latlons = np.rad2deg(pl_module.latlons_data.clone().cpu().numpy())
-        local_rank = pl_module.local_rank
-
-        batch = pl_module.model.pre_processors(batch, in_place=False)
-        input_tensor = batch[
-            self.sample_idx,
-            pl_module.multi_step - 1 : pl_module.multi_step + pl_module.rollout + 1,
-            ...,
-            pl_module.data_indices.internal_data.output.full,
-        ].cpu()
-        data = self.post_processors(input_tensor)
-
-        output_tensor = self.post_processors(
-            torch.cat(tuple(x[self.sample_idx : self.sample_idx + 1, ...].cpu() for x in outputs[1])),
-            in_place=False,
-        )
-
-        output_tensor = pl_module.output_mask.apply(output_tensor, dim=2, fill_value=np.nan).numpy()
-        data[1:, ...] = pl_module.output_mask.apply(data[1:, ...], dim=2, fill_value=np.nan)
-        data = data.numpy()
-
-        for rollout_step in range(pl_module.rollout):
-            fig = plot_predicted_multilevel_flat_sample(
-                plot_parameters_dict,
-                self.config.diagnostics.plot.per_sample,
-                self.latlons,
-                self.config.diagnostics.plot.accumulation_levels_plot,
-                self.config.diagnostics.plot.cmap_accumulation,
-                data[0, ...].squeeze(),
-                data[rollout_step + 1, ...].squeeze(),
-                output_tensor[rollout_step, ...],
-                precip_and_related_fields=self.precip_and_related_fields,
-            )
-
-            self._output_figure(
-                logger,
-                fig,
-                epoch=epoch,
-                tag=f"gnn_pred_val_sample_rstep{rollout_step:02d}_batch{batch_idx:04d}_rank0",
-                exp_log_tag=f"val_pred_sample_rstep{rollout_step:02d}_rank{local_rank:01d}",
-            )
-
-    def on_validation_batch_end(
-        self,
-        trainer: pl.Trainer,
-        pl_module: pl.Lightning_module,
-        outputs: list[torch.Tensor],
-        batch: torch.Tensor,
-        batch_idx: int,
-    ) -> None:
-        if batch_idx % self.plot_frequency == 0:
-            self.plot(trainer, pl_module, outputs, batch, batch_idx, epoch=trainer.current_epoch)
-
-=======
 def nestedget(conf: DictConfig, key: str, default: Any) -> Any:
     """Get a nested key from a DictConfig object.
->>>>>>> a26b05c0
 
     E.g.
     >>> nestedget(config, "diagnostics.log.wandb.enabled", False)
@@ -995,25 +135,9 @@
             return all(nestedget(config, k, False) for k in key)
         return nestedget(config, key, False)
 
-<<<<<<< HEAD
-    if config.diagnostics.plot.enabled:
-        trainer_callbacks.extend(
-            [
-                PlotLoss(config),
-                PlotSample(config),
-            ],
-        )
-        if (config.diagnostics.plot.parameters_histogram or config.diagnostics.plot.parameters_spectrum) is not None:
-            trainer_callbacks.extend([PlotAdditionalMetrics(config)])
-        if config.diagnostics.plot.get("longrollout") and (
-            config.diagnostics.plot.longrollout.enabled or config.diagnostics.plot.longrollout.video_enabled
-        ):
-            trainer_callbacks.extend([LongRolloutPlots(config)])
-=======
     for enable_key, callback_list in CONFIG_ENABLED_CALLBACKS:
         if check_key(config, enable_key):
             callbacks.append(callback_list(config))
->>>>>>> a26b05c0
 
     return callbacks
 
