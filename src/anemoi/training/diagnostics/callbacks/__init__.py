--- conflicted
+++ resolved
@@ -10,10 +10,10 @@
 from __future__ import annotations
 
 import logging
+from collections.abc import Iterable
 from datetime import timedelta
 from typing import TYPE_CHECKING
 from typing import Callable
-from typing import Iterable
 
 from hydra.utils import instantiate
 from omegaconf import DictConfig
@@ -29,703 +29,12 @@
 LOGGER = logging.getLogger(__name__)
 
 
-<<<<<<< HEAD
-class ParallelExecutor(ThreadPoolExecutor):
-    """Wraps parallel execution and provides accurate information about errors.
-
-    Extends ThreadPoolExecutor to preserve the original traceback and line number.
-
-    Reference: https://stackoverflow.com/questions/19309514/getting-original-line-
-    number-for-exception-in-concurrent-futures/24457608#24457608
-    """
-
-    def submit(self, fn: Any, *args, **kwargs) -> Callable:
-        """Submits the wrapped function instead of `fn`."""
-        return super().submit(self._function_wrapper, fn, *args, **kwargs)
-
-    def _function_wrapper(self, fn: Any, *args: list, **kwargs: dict) -> Callable:
-        """Wraps `fn` in order to preserve the traceback of any kind of."""
-        try:
-            return fn(*args, **kwargs)
-        except Exception as exc:
-            raise sys.exc_info()[0](traceback.format_exc()) from exc
-
-
-class BasePlotCallback(Callback, ABC):
-    """Factory for creating a callback that plots data to Experiment Logging."""
-
-    def __init__(self, config: OmegaConf) -> None:
-        """Initialise the BasePlotCallback abstract base class.
-
-        Parameters
-        ----------
-        config : OmegaConf
-            Config object
-
-        """
-        super().__init__()
-        self.config = config
-        self.save_basedir = config.hardware.paths.plots
-        self.plot_frequency = config.diagnostics.plot.frequency
-        self.post_processors = None
-        self.pre_processors = None
-        self.latlons = None
-        init_plot_settings()
-
-        self.plot = self._plot
-        self._executor = None
-
-        if self.config.diagnostics.plot.asynchronous:
-            self._executor = ParallelExecutor(max_workers=1)
-            self._error: BaseException | None = None
-            self.plot = self._async_plot
-
-    @rank_zero_only
-    def _output_figure(
-        self,
-        logger: pl.loggers.base.LightningLoggerBase,
-        fig: plt.Figure,
-        epoch: int,
-        tag: str = "gnn",
-        exp_log_tag: str = "val_pred_sample",
-    ) -> None:
-        """Figure output: save to file and/or display in notebook."""
-        if self.save_basedir is not None:
-            save_path = Path(
-                self.save_basedir,
-                "plots",
-                f"{tag}_epoch{epoch:03d}.png",
-            )
-
-            save_path.parent.mkdir(parents=True, exist_ok=True)
-            fig.savefig(save_path, dpi=100, bbox_inches="tight")
-            if self.config.diagnostics.log.wandb.enabled:
-                import wandb
-
-                logger.experiment.log({exp_log_tag: wandb.Image(fig)})
-
-            if self.config.diagnostics.log.mlflow.enabled:
-                run_id = logger.run_id
-                logger.experiment.log_artifact(run_id, str(save_path))
-
-        plt.close(fig)  # cleanup
-
-    def teardown(self, trainer: pl.Trainer, pl_module: pl.LightningModule, stage: str) -> None:
-        """Method is called to close the threads."""
-        del trainer, pl_module, stage  # unused
-        if self._executor is not None:
-            self._executor.shutdown(wait=True)
-
-    def apply_output_mask(self, pl_module: pl.LightningModule, data: torch.Tensor) -> torch.Tensor:
-        if hasattr(pl_module, "output_mask") and pl_module.output_mask is not None:
-            # Fill with NaNs values where the mask is False
-            data[:, :, ~pl_module.output_mask, :] = np.nan
-
-        return data
-
-    @abstractmethod
-    @rank_zero_only
-    def _plot(
-        *args: list,
-        **kwargs: dict,
-    ) -> None: ...
-
-    @rank_zero_only
-    def _async_plot(
-        self,
-        trainer: pl.Trainer,
-        *args: list,
-        **kwargs: dict,
-    ) -> None:
-        """To execute the plot function but ensuring we catch any errors."""
-        future = self._executor.submit(
-            self._plot,
-            trainer,
-            *args,
-            **kwargs,
-        )
-        # otherwise the error won't be thrown till the validation epoch is finished
-        try:
-            future.result()
-        except Exception:
-            LOGGER.exception("Critical error occurred in asynchronous plots.")
-            sys.exit(1)
-
-
-class RolloutEval(Callback):
-    """Evaluates the model performance over a (longer) rollout window."""
-
-    def __init__(self, config: OmegaConf) -> None:
-        """Initialize RolloutEval callback.
-
-        Parameters
-        ----------
-        config : dict
-            Dictionary with configuration settings
-
-        """
-        super().__init__()
-
-        LOGGER.debug(
-            "Setting up RolloutEval callback with rollout = %d, frequency = %d ...",
-            config.diagnostics.eval.rollout,
-            config.diagnostics.eval.frequency,
-        )
-        self.rollout = config.diagnostics.eval.rollout
-        self.frequency = config.diagnostics.eval.frequency
-
-    def _eval(
-        self,
-        pl_module: pl.LightningModule,
-        batch: torch.Tensor,
-    ) -> None:
-        loss = torch.zeros(1, dtype=batch.dtype, device=pl_module.device, requires_grad=False)
-        metrics = {}
-
-        # start rollout
-        batch = pl_module.model.pre_processors(batch, in_place=False)
-        x = batch[
-            :,
-            0 : pl_module.multi_step,
-            ...,
-            pl_module.data_indices.internal_data.input.full,
-        ]  # (bs, multi_step, latlon, nvar)
-        assert (
-            batch.shape[1] >= self.rollout + pl_module.multi_step
-        ), "Batch length not sufficient for requested rollout length!"
-
-        with torch.no_grad():
-            for rollout_step in range(self.rollout):
-                y_pred = pl_module(x)  # prediction at rollout step rollout_step, shape = (bs, latlon, nvar)
-                y = batch[
-                    :,
-                    pl_module.multi_step + rollout_step,
-                    ...,
-                    pl_module.data_indices.internal_data.output.full,
-                ]  # target, shape = (bs, latlon, nvar)
-                # y includes the auxiliary variables, so we must leave those out when computing the loss
-                loss += pl_module.loss(y_pred, y)
-
-                x = pl_module.advance_input(x, y_pred, batch, rollout_step)
-
-                metrics_next, _ = pl_module.calculate_val_metrics(y_pred, y, rollout_step)
-                metrics.update(metrics_next)
-
-            # scale loss
-            loss *= 1.0 / self.rollout
-            self._log(pl_module, loss, metrics, batch.shape[0])
-
-    def _log(self, pl_module: pl.LightningModule, loss: torch.Tensor, metrics: dict, bs: int) -> None:
-        pl_module.log(
-            f"val_r{self.rollout}_wmse",
-            loss,
-            on_epoch=True,
-            on_step=True,
-            prog_bar=False,
-            logger=pl_module.logger_enabled,
-            batch_size=bs,
-            sync_dist=False,
-            rank_zero_only=True,
-        )
-        for mname, mvalue in metrics.items():
-            pl_module.log(
-                f"val_r{self.rollout}_" + mname,
-                mvalue,
-                on_epoch=True,
-                on_step=False,
-                prog_bar=False,
-                logger=pl_module.logger_enabled,
-                batch_size=bs,
-                sync_dist=False,
-                rank_zero_only=True,
-            )
-
-    @rank_zero_only
-    def on_validation_batch_end(
-        self,
-        trainer: pl.Trainer,
-        pl_module: pl.LightningModule,
-        outputs: list,
-        batch: torch.Tensor,
-        batch_idx: int,
-    ) -> None:
-        del outputs  # outputs are not used
-        if batch_idx % self.frequency == 0:
-            precision_mapping = {
-                "16-mixed": torch.float16,
-                "bf16-mixed": torch.bfloat16,
-            }
-            prec = trainer.precision
-            dtype = precision_mapping.get(prec)
-            context = torch.autocast(device_type=batch.device.type, dtype=dtype) if dtype is not None else nullcontext()
-
-            with context:
-                self._eval(pl_module, batch)
-
-
-class LongRolloutPlots(BasePlotCallback):
-    """Evaluates the model performance over a (longer) rollout window."""
-
-    def __init__(self, config) -> None:
-        """Initialize RolloutEval callback.
-
-        Parameters
-        ----------
-        config : dict
-            Dictionary with configuration settings
-        """
-        super().__init__(config)
-
-        LOGGER.debug(
-            "Setting up callback for plots with long rollout: rollout = %d, frequency = every %d epoch ...",
-            config.diagnostics.plot.longrollout.rollout,
-            config.diagnostics.plot.longrollout.frequency,
-        )
-        self.rollout = config.diagnostics.plot.longrollout.rollout
-        self.eval_frequency = config.diagnostics.plot.longrollout.frequency
-        self.sample_idx = self.config.diagnostics.plot.sample_idx
-
-    @rank_zero_only
-    def _plot(
-        self,
-        trainer,
-        pl_module: pl.LightningModule,
-        batch: torch.Tensor,
-        batch_idx,
-        epoch,
-    ) -> None:
-
-        start_time = time.time()
-
-        logger = trainer.logger
-
-        # Build dictionary of inidicies and parameters to be plotted
-        plot_parameters_dict = {
-            pl_module.data_indices.model.output.name_to_index[name]: (
-                name,
-                name not in self.config.data.get("diagnostic", []),
-            )
-            for name in self.config.diagnostics.plot.parameters
-        }
-
-        if self.post_processors is None:
-            # Copy to be used across all the training cycle
-            self.post_processors = copy.deepcopy(pl_module.model.post_processors).cpu()
-        if self.latlons is None:
-            self.latlons = np.rad2deg(pl_module.latlons_data.clone().cpu().numpy())
-        local_rank = pl_module.local_rank
-
-        batch = pl_module.model.pre_processors(batch, in_place=False)
-        # prepare input tensor for rollout from preprocessed batch
-        x = batch[
-            :,
-            0 : pl_module.multi_step,
-            ...,
-            pl_module.data_indices.internal_data.input.full,
-        ]  # (bs, multi_step, latlon, nvar)
-        assert (
-            batch.shape[1] >= max(self.rollout) + pl_module.multi_step
-        ), "Batch length not sufficient for requested rollout length!"
-
-        # prepare input tensor for plotting
-        input_tensor_0 = batch[
-            self.sample_idx,
-            pl_module.multi_step - 1,
-            ...,
-            pl_module.data_indices.internal_data.output.full,
-        ].cpu()
-        data_0 = self.post_processors(input_tensor_0).numpy()
-
-        # start rollout
-        with torch.no_grad():
-            for rollout_step in range(max(self.rollout)):
-                y_pred = pl_module(x)  # prediction at rollout step rollout_step, shape = (bs, latlon, nvar)
-
-                x = pl_module.advance_input(x, y_pred, batch, rollout_step)
-
-                if (rollout_step + 1) in self.rollout:
-                    # prepare true output tensor for plotting
-                    input_tensor_rollout_step = batch[
-                        self.sample_idx,
-                        pl_module.multi_step + rollout_step,  # (pl_module.multi_step - 1) + (rollout_step + 1)
-                        ...,
-                        pl_module.data_indices.internal_data.output.full,
-                    ].cpu()
-                    data_rollout_step = self.post_processors(input_tensor_rollout_step).numpy()
-
-                    # prepare predicted output tensor for plotting
-                    output_tensor = self.post_processors(
-                        y_pred[self.sample_idx : self.sample_idx + 1, ...].cpu(),
-                    ).numpy()
-
-                    fig = plot_predicted_multilevel_flat_sample(
-                        plot_parameters_dict,
-                        self.config.diagnostics.plot.per_sample,
-                        self.latlons,
-                        self.config.diagnostics.plot.get("accumulation_levels_plot", None),
-                        self.config.diagnostics.plot.get("cmap_accumulation", None),
-                        data_0.squeeze(),
-                        data_rollout_step.squeeze(),
-                        output_tensor[0, 0, :, :],  # rolloutstep, first member
-                        # force_global_view=self.show_entire_globe,
-                    )
-
-                    self._output_figure(
-                        logger,
-                        fig,
-                        epoch=epoch,
-                        tag=f"gnn_pred_val_sample_rstep{rollout_step:03d}_batch{batch_idx:04d}_rank0",
-                        exp_log_tag=f"val_pred_sample_rstep{rollout_step:03d}_rank{local_rank:01d}",
-                    )
-        LOGGER.info(f"Time taken to plot samples after longer rollout: {int(time.time() - start_time)} seconds")
-
-    @rank_zero_only
-    def on_validation_batch_end(self, trainer, pl_module, output, batch, batch_idx) -> None:
-        if (batch_idx) % self.plot_frequency == 0 and (trainer.current_epoch + 1) % self.eval_frequency == 0:
-            precision_mapping = {
-                "16-mixed": torch.float16,
-                "bf16-mixed": torch.bfloat16,
-            }
-            prec = trainer.precision
-            dtype = precision_mapping.get(prec)
-            context = torch.autocast(device_type=batch.device.type, dtype=dtype) if dtype is not None else nullcontext()
-
-            with context:
-                self._plot(trainer, pl_module, batch, batch_idx, epoch=trainer.current_epoch)
-
-
-class GraphTrainableFeaturesPlot(BasePlotCallback):
-    """Visualize the trainable features defined at the data and hidden graph nodes.
-
-    TODO: How best to visualize the learned edge embeddings? Offline, perhaps - using code from @Simon's notebook?
-=======
 def nestedget(conf: DictConfig, key, default):
->>>>>>> 68318eac
     """
     Get a nested key from a DictConfig object
 
-<<<<<<< HEAD
-    def __init__(self, config: OmegaConf) -> None:
-        """Initialise the GraphTrainableFeaturesPlot callback.
-
-        Parameters
-        ----------
-        config : OmegaConf
-            Config object
-
-        """
-        super().__init__(config)
-        self._graph_name_data = config.graph.data
-        self._graph_name_hidden = config.graph.hidden
-
-    @rank_zero_only
-    def _plot(
-        self,
-        trainer: pl.Trainer,
-        latlons: np.ndarray,
-        features: np.ndarray,
-        epoch: int,
-        tag: str,
-        exp_log_tag: str,
-    ) -> None:
-        fig = plot_graph_features(latlons, features)
-        self._output_figure(trainer.logger, fig, epoch=epoch, tag=tag, exp_log_tag=exp_log_tag)
-
-    @rank_zero_only
-    def on_validation_epoch_start(self, trainer: pl.Trainer, pl_module: pl.LightningModule) -> None:
-
-        model = pl_module.model.module.model if hasattr(pl_module.model, "module") else pl_module.model.model
-        graph = pl_module.graph_data.cpu().detach()
-        epoch = trainer.current_epoch
-
-        if model.trainable_data is not None:
-            data_coords = np.rad2deg(graph[self._graph_name_data, "to", self._graph_name_data].ecoords_rad.numpy())
-
-            self.plot(
-                trainer,
-                data_coords,
-                model.trainable_data.trainable.cpu().detach().numpy(),
-                epoch=epoch,
-                tag="trainable_data",
-                exp_log_tag="trainable_data",
-            )
-
-        if model.trainable_hidden is not None:
-            hidden_coords = np.rad2deg(
-                graph[self._graph_name_hidden, "to", self._graph_name_hidden].hcoords_rad.numpy(),
-            )
-
-            self.plot(
-                trainer,
-                hidden_coords,
-                model.trainable_hidden.trainable.cpu().detach().numpy(),
-                epoch=epoch,
-                tag="trainable_hidden",
-                exp_log_tag="trainable_hidden",
-            )
-
-
-class PlotLoss(BasePlotCallback):
-    """Plots the unsqueezed loss over rollouts."""
-
-    def __init__(self, config: OmegaConf) -> None:
-        """Initialise the PlotLoss callback.
-
-        Parameters
-        ----------
-        config : OmegaConf
-            Object with configuration settings
-
-        """
-        super().__init__(config)
-        self.parameter_names = None
-        self.parameter_groups = self.config.diagnostics.plot.parameter_groups
-        if self.parameter_groups is None:
-            self.parameter_groups = {}
-
-    @cached_property
-    def sort_and_color_by_parameter_group(self) -> tuple[np.ndarray, np.ndarray, dict, list]:
-        """Sort parameters by group and prepare colors."""
-
-        def automatically_determine_group(name: str) -> str:
-            # first prefix of parameter name is group name
-            parts = name.split("_")
-            return parts[0]
-
-        # group parameters by their determined group name for > 15 parameters
-        if len(self.parameter_names) <= 15:
-            # for <= 15 parameters, keep the full name of parameters
-            parameters_to_groups = np.array(self.parameter_names)
-            sort_by_parameter_group = np.arange(len(self.parameter_names), dtype=int)
-        else:
-            parameters_to_groups = np.array(
-                [
-                    next(
-                        (
-                            group_name
-                            for group_name, group_parameters in self.parameter_groups.items()
-                            if name in group_parameters
-                        ),
-                        automatically_determine_group(name),
-                    )
-                    for name in self.parameter_names
-                ],
-            )
-
-            unique_group_list, group_inverse, group_counts = np.unique(
-                parameters_to_groups,
-                return_inverse=True,
-                return_counts=True,
-            )
-
-            # join parameter groups that appear only once and are not given in config-file
-            unique_group_list = np.array(
-                [
-                    unique_group_list[tn] if count > 1 or unique_group_list[tn] in self.parameter_groups else "other"
-                    for tn, count in enumerate(group_counts)
-                ],
-            )
-            parameters_to_groups = unique_group_list[group_inverse]
-            unique_group_list, group_inverse = np.unique(parameters_to_groups, return_inverse=True)
-
-            # sort parameters by groups
-            sort_by_parameter_group = np.argsort(group_inverse, kind="stable")
-
-        # apply new order to parameters
-        sorted_parameter_names = np.array(self.parameter_names)[sort_by_parameter_group]
-        parameters_to_groups = parameters_to_groups[sort_by_parameter_group]
-        unique_group_list, group_inverse, group_counts = np.unique(
-            parameters_to_groups,
-            return_inverse=True,
-            return_counts=True,
-        )
-
-        # get a color per group and project to parameter list
-        cmap = "tab10" if len(unique_group_list) <= 10 else "tab20"
-        if len(unique_group_list) > 20:
-            LOGGER.warning("More than 20 groups detected, but colormap has only 20 colors.")
-        # if all groups have count 1 use black color
-        bar_color_per_group = (
-            np.tile("k", len(group_counts))
-            if not np.any(group_counts - 1)
-            else plt.get_cmap(cmap)(np.linspace(0, 1, len(unique_group_list)))
-        )
-
-        # set x-ticks
-        x_tick_positions = np.cumsum(group_counts) - group_counts / 2 - 0.5
-        xticks = dict(zip(unique_group_list, x_tick_positions))
-
-        legend_patches = []
-        for group_idx, group in enumerate(unique_group_list):
-            text_label = f"{group}: "
-            string_length = len(text_label)
-            for ii in np.where(group_inverse == group_idx)[0]:
-                text_label += sorted_parameter_names[ii] + ", "
-                string_length += len(sorted_parameter_names[ii]) + 2
-                if string_length > 50:
-                    # linebreak after 50 characters
-                    text_label += "\n"
-                    string_length = 0
-            legend_patches.append(mpatches.Patch(color=bar_color_per_group[group_idx], label=text_label[:-2]))
-
-        return sort_by_parameter_group, bar_color_per_group[group_inverse], xticks, legend_patches
-
-    @rank_zero_only
-    def _plot(
-        self,
-        trainer: pl.Trainer,
-        pl_module: pl.Lightning_module,
-        outputs: list[torch.Tensor],
-        batch: torch.Tensor,
-        batch_idx: int,
-        epoch: int,
-    ) -> None:
-        logger = trainer.logger
-
-        parameter_names = list(pl_module.data_indices.internal_model.output.name_to_index.keys())
-        parameter_positions = list(pl_module.data_indices.internal_model.output.name_to_index.values())
-        # reorder parameter_names by position
-        self.parameter_names = [parameter_names[i] for i in np.argsort(parameter_positions)]
-
-        batch = pl_module.model.pre_processors(batch, in_place=False)
-        for rollout_step in range(pl_module.rollout):
-            y_hat = outputs[1][rollout_step]
-            y_true = batch[
-                :, pl_module.multi_step + rollout_step, ..., pl_module.data_indices.internal_data.output.full,
-            ]
-            loss = pl_module.loss(y_hat, y_true, squash=False).cpu().numpy()
-
-            sort_by_parameter_group, colors, xticks, legend_patches = self.sort_and_color_by_parameter_group
-            fig = plot_loss(loss[sort_by_parameter_group], colors, xticks, legend_patches)
-
-            self._output_figure(
-                logger,
-                fig,
-                epoch=epoch,
-                tag=f"loss_rstep_rstep{rollout_step:02d}_rank{pl_module.local_rank:01d}",
-                exp_log_tag=f"loss_sample_rstep{rollout_step:02d}_rank{pl_module.local_rank:01d}",
-            )
-
-    def on_validation_batch_end(
-        self,
-        trainer: pl.Trainer,
-        pl_module: pl.LightningModule,
-        outputs: list[torch.Tensor],
-        batch: torch.Tensor,
-        batch_idx: int,
-    ) -> None:
-        if batch_idx % self.plot_frequency == 0:
-            self.plot(trainer, pl_module, outputs, batch, batch_idx, epoch=trainer.current_epoch)
-
-
-class PlotSample(BasePlotCallback):
-    """Plots a post-processed sample: input, target and prediction."""
-
-    def __init__(self, config: OmegaConf) -> None:
-        """Initialise the PlotSample callback.
-
-        Parameters
-        ----------
-        config : OmegaConf
-            Config object
-
-        """
-        super().__init__(config)
-        self.sample_idx = self.config.diagnostics.plot.sample_idx
-        self.precip_and_related_fields = self.config.diagnostics.plot.precip_and_related_fields
-        LOGGER.info(f"Using defined accumulation colormap for fields: {self.precip_and_related_fields}")
-
-    @rank_zero_only
-    def _plot(
-        self,
-        trainer: pl.Trainer,
-        pl_module: pl.Lightning_module,
-        outputs: list[torch.Tensor],
-        batch: torch.Tensor,
-        batch_idx: int,
-        epoch: int,
-    ) -> None:
-        logger = trainer.logger
-
-        # Build dictionary of indices and parameters to be plotted
-        diagnostics = [] if self.config.data.diagnostic is None else self.config.data.diagnostic
-        plot_parameters_dict = {
-            pl_module.data_indices.model.output.name_to_index[name]: (name, name not in diagnostics)
-            for name in self.config.diagnostics.plot.parameters
-        }
-
-        # When running in Async mode, it might happen that in the last epoch these tensors
-        # have been moved to the cpu (and then the denormalising would fail as the 'input_tensor' would be on CUDA
-        # but internal ones would be on the cpu), The lines below allow to address this problem
-        if self.post_processors is None:
-            # Copy to be used across all the training cycle
-            self.post_processors = copy.deepcopy(pl_module.model.post_processors).cpu()
-        if self.latlons is None:
-            self.latlons = np.rad2deg(pl_module.latlons_data.clone().cpu().numpy())
-        local_rank = pl_module.local_rank
-
-        batch = pl_module.model.pre_processors(batch, in_place=False)
-        input_tensor = batch[
-            self.sample_idx,
-            pl_module.multi_step - 1 : pl_module.multi_step + pl_module.rollout + 1,
-            ...,
-            pl_module.data_indices.internal_data.output.full,
-        ].cpu()
-        data = self.post_processors(input_tensor)
-
-        output_tensor = self.post_processors(
-            torch.cat(tuple(x[self.sample_idx : self.sample_idx + 1, ...].cpu() for x in outputs[1])),
-            in_place=False,
-        )
-
-        output_tensor = pl_module.output_mask.apply(output_tensor, dim=2, fill_value=np.nan).numpy()
-        data[1:, ...] = pl_module.output_mask.apply(data[1:, ...], dim=2, fill_value=np.nan)
-        data = data.numpy()
-
-        for rollout_step in range(pl_module.rollout):
-            fig = plot_predicted_multilevel_flat_sample(
-                plot_parameters_dict,
-                self.config.diagnostics.plot.per_sample,
-                self.latlons,
-                self.config.diagnostics.plot.accumulation_levels_plot,
-                self.config.diagnostics.plot.cmap_accumulation,
-                data[0, ...].squeeze(),
-                data[rollout_step + 1, ...].squeeze(),
-                output_tensor[rollout_step, ...],
-                precip_and_related_fields=self.precip_and_related_fields,
-            )
-
-            self._output_figure(
-                logger,
-                fig,
-                epoch=epoch,
-                tag=f"gnn_pred_val_sample_rstep{rollout_step:02d}_batch{batch_idx:04d}_rank0",
-                exp_log_tag=f"val_pred_sample_rstep{rollout_step:02d}_rank{local_rank:01d}",
-            )
-
-    def on_validation_batch_end(
-        self,
-        trainer: pl.Trainer,
-        pl_module: pl.Lightning_module,
-        outputs: list[torch.Tensor],
-        batch: torch.Tensor,
-        batch_idx: int,
-    ) -> None:
-        if batch_idx % self.plot_frequency == 0:
-            self.plot(trainer, pl_module, outputs, batch, batch_idx, epoch=trainer.current_epoch)
-
-
-class PlotAdditionalMetrics(BasePlotCallback):
-    """Plots TP related metric comparing target and prediction.
-
-    The actual increment (output - input) is plot for prognostic variables while the output is plot for diagnostic ones.
-
-    - Power Spectrum
-    - Histograms
-=======
     E.g.
     >>> nestedget(config, "diagnostics.log.wandb.enabled", False)
->>>>>>> 68318eac
     """
     keys = key.split(".")
     for k in keys:
@@ -752,319 +61,6 @@
     if not config.diagnostics.get("enable_checkpointing", True):
         return []
 
-<<<<<<< HEAD
-    def __init__(self, config: OmegaConf) -> None:
-        """Initialise the PlotAdditionalMetrics callback.
-
-        Parameters
-        ----------
-        config : OmegaConf
-            Config object
-
-        """
-        super().__init__(config)
-        self.sample_idx = self.config.diagnostics.plot.sample_idx
-        self.precip_and_related_fields = self.config.diagnostics.plot.precip_and_related_fields
-        LOGGER.info(f"Using precip histogram plotting method for fields: {self.precip_and_related_fields}")
-
-    @rank_zero_only
-    def _plot(
-        self,
-        trainer: pl.Trainer,
-        pl_module: pl.LightningModule,
-        outputs: list,
-        batch: torch.Tensor,
-        batch_idx: int,
-        epoch: int,
-    ) -> None:
-        logger = trainer.logger
-
-        # When running in Async mode, it might happen that in the last epoch these tensors
-        # have been moved to the cpu (and then the denormalising would fail as the 'input_tensor' would be on CUDA
-        # but internal ones would be on the cpu), The lines below allow to address this problem
-        if self.pre_processors is None:
-            # Copy to be used across all the training cycle
-            self.pre_processors = copy.deepcopy(pl_module.model.pre_processors).cpu()
-        if self.post_processors is None:
-            # Copy to be used across all the training cycle
-            self.post_processors = copy.deepcopy(pl_module.model.post_processors).cpu()
-        if self.latlons is None:
-            self.latlons = np.rad2deg(pl_module.latlons_data.clone().cpu().numpy())
-        local_rank = pl_module.local_rank
-        batch = pl_module.model.pre_processors(batch, in_place=False)
-        input_tensor = batch[
-            self.sample_idx,
-            pl_module.multi_step - 1 : pl_module.multi_step + pl_module.rollout + 1,
-            ...,
-            pl_module.data_indices.internal_data.output.full,
-        ].cpu()
-        data = self.post_processors(input_tensor)
-        output_tensor = self.post_processors(
-            torch.cat(tuple(x[self.sample_idx : self.sample_idx + 1, ...].cpu() for x in outputs[1])),
-            in_place=False,
-        )
-
-        output_tensor = pl_module.output_mask.apply(output_tensor, dim=2, fill_value=np.nan).numpy()
-        data[1:, ...] = pl_module.output_mask.apply(data[1:, ...], dim=2, fill_value=np.nan)
-        data = data.numpy()
-
-        for rollout_step in range(pl_module.rollout):
-            if self.config.diagnostics.plot.parameters_histogram is not None:
-                # Build dictionary of inidicies and parameters to be plotted
-
-                diagnostics = [] if self.config.data.diagnostic is None else self.config.data.diagnostic
-                plot_parameters_dict_histogram = {
-                    pl_module.data_indices.model.output.name_to_index[name]: (name, name not in diagnostics)
-                    for name in self.config.diagnostics.plot.parameters_histogram
-                }
-
-                fig = plot_histogram(
-                    plot_parameters_dict_histogram,
-                    data[0, ...].squeeze(),
-                    data[rollout_step + 1, ...].squeeze(),
-                    output_tensor[rollout_step, ...],
-                    precip_and_related_fields=self.precip_and_related_fields,
-                )
-
-                self._output_figure(
-                    logger,
-                    fig,
-                    epoch=epoch,
-                    tag=f"gnn_pred_val_histo_rstep_{rollout_step:02d}_batch{batch_idx:04d}_rank0",
-                    exp_log_tag=f"val_pred_histo_rstep_{rollout_step:02d}_rank{local_rank:01d}",
-                )
-
-            if self.config.diagnostics.plot.parameters_spectrum is not None:
-                # Build dictionary of inidicies and parameters to be plotted
-                diagnostics = [] if self.config.data.diagnostic is None else self.config.data.diagnostic
-
-                plot_parameters_dict_spectrum = {
-                    pl_module.data_indices.model.output.name_to_index[name]: (name, name not in diagnostics)
-                    for name in self.config.diagnostics.plot.parameters_spectrum
-                }
-
-                fig = plot_power_spectrum(
-                    plot_parameters_dict_spectrum,
-                    self.latlons,
-                    data[0, ...].squeeze(),
-                    data[rollout_step + 1, ...].squeeze(),
-                    output_tensor[rollout_step, ...],
-                )
-
-                self._output_figure(
-                    logger,
-                    fig,
-                    epoch=epoch,
-                    tag=f"gnn_pred_val_spec_rstep_{rollout_step:02d}_batch{batch_idx:04d}_rank0",
-                    exp_log_tag=f"val_pred_spec_rstep_{rollout_step:02d}_rank{local_rank:01d}",
-                )
-
-    def on_validation_batch_end(
-        self,
-        trainer: pl.Trainer,
-        pl_module: pl.LightningModule,
-        outputs: list[torch.Tensor],
-        batch: torch.Tensor,
-        batch_idx: int,
-    ) -> None:
-        if batch_idx % self.plot_frequency == 0:
-            self.plot(trainer, pl_module, outputs, batch, batch_idx, epoch=trainer.current_epoch)
-
-
-class ParentUUIDCallback(Callback):
-    """A callback that retrieves the parent UUID for a model, if it is a child model."""
-
-    def __init__(self, config: OmegaConf) -> None:
-        """Initialise the ParentUUIDCallback callback.
-
-        Parameters
-        ----------
-        config : OmegaConf
-            Config object
-
-        """
-        super().__init__()
-        self.config = config
-
-    def on_load_checkpoint(
-        self,
-        trainer: pl.Trainer,
-        pl_module: pl.LightningModule,
-        checkpoint: torch.nn.Module,
-    ) -> None:
-        del trainer  # unused
-        pl_module.hparams["metadata"]["parent_uuid"] = checkpoint["hyper_parameters"]["metadata"]["uuid"]
-
-
-class AnemoiCheckpoint(ModelCheckpoint):
-    """A checkpoint callback that saves the model after every validation epoch."""
-
-    def __init__(self, config: OmegaConf, **kwargs: dict) -> None:
-        """Initialise the AnemoiCheckpoint callback.
-
-        Parameters
-        ----------
-        config : OmegaConf
-            Config object
-        kwargs : dict
-            Additional keyword arguments for Pytorch ModelCheckpoint
-
-        """
-        super().__init__(**kwargs)
-        self.config = config
-        self.start = time.time()
-        self._model_metadata = None
-        self._tracker_metadata = None
-        self._tracker_name = None
-
-    @staticmethod
-    def _torch_drop_down(trainer: pl.Trainer) -> torch.nn.Module:
-        # Get the model from the DataParallel wrapper, for single and multi-gpu cases
-        assert hasattr(trainer, "model"), "Trainer has no attribute 'model'! Is the Pytorch Lightning version correct?"
-        return trainer.model.module.model if hasattr(trainer.model, "module") else trainer.model.model
-
-    @rank_zero_only
-    def model_metadata(self, model: torch.nn.Module) -> dict:
-        if self._model_metadata is not None:
-            return self._model_metadata
-
-        self._model_metadata = {
-            "model": model.__class__.__name__,
-            "trainable_parameters": sum(p.numel() for p in model.parameters() if p.requires_grad),
-            "total_parameters": sum(p.numel() for p in model.parameters()),
-            "summary": repr(
-                torchinfo.summary(
-                    model,
-                    depth=50,
-                    verbose=0,
-                    row_settings=["var_names"],
-                ),
-            ),
-        }
-
-        return self._model_metadata
-
-    def tracker_metadata(self, trainer: pl.Trainer) -> dict:
-        if self._tracker_metadata is not None:
-            return {self._tracker_name: self._tracker_metadata}
-
-        if self.config.diagnostics.log.wandb.enabled:
-            self._tracker_name = "wand"
-            import wandb
-
-            run = wandb.run
-            if run is not None:
-                self._tracker_metadata = {
-                    "id": run.id,
-                    "name": run.name,
-                    "url": run.url,
-                    "project": run.project,
-                }
-            return {self._tracker_name: self._tracker_metadata}
-
-        if self.config.diagnostics.log.mlflow.enabled:
-            self._tracker_name = "mlflow"
-
-            from anemoi.training.diagnostics.mlflow.logger import AnemoiMLflowLogger
-
-            mlflow_logger = next(logger for logger in trainer.loggers if isinstance(logger, AnemoiMLflowLogger))
-            run_id = mlflow_logger.run_id
-            run = mlflow_logger._mlflow_client.get_run(run_id)
-
-            if run is not None:
-                self._tracker_metadata = {
-                    "id": run.info.run_id,
-                    "name": run.info.run_name,
-                    "url": run.info.artifact_uri,
-                    "project": run.info.experiment_id,
-                }
-            return {self._tracker_name: self._tracker_metadata}
-
-        return {}
-
-    def _remove_checkpoint(self, trainer: pl.Trainer, filepath: str) -> None:
-        """Calls the strategy to remove the checkpoint file."""
-        super()._remove_checkpoint(trainer, filepath)
-        trainer.strategy.remove_checkpoint(self._get_inference_checkpoint_filepath(filepath))
-
-    def _get_inference_checkpoint_filepath(self, filepath: str) -> str:
-        """Defines the filepath for the inference checkpoint."""
-        return Path(filepath).parent / Path("inference-" + str(Path(filepath).name))
-
-    def _save_checkpoint(self, trainer: pl.Trainer, lightning_checkpoint_filepath: str) -> None:
-        if trainer.is_global_zero:
-            model = self._torch_drop_down(trainer)
-
-            # We want a different uuid each time we save the model
-            # so we can tell them apart in the catalogue (i.e. different epochs)
-            checkpoint_uuid = str(uuid.uuid4())
-            trainer.lightning_module._hparams["metadata"]["uuid"] = checkpoint_uuid
-
-            trainer.lightning_module._hparams["metadata"]["model"] = self.model_metadata(model)
-            trainer.lightning_module._hparams["metadata"]["tracker"] = self.tracker_metadata(trainer)
-
-            trainer.lightning_module._hparams["metadata"]["training"] = {
-                "current_epoch": trainer.current_epoch,
-                "global_step": trainer.global_step,
-                "elapsed_time": time.time() - self.start,
-            }
-
-            Path(lightning_checkpoint_filepath).parent.mkdir(parents=True, exist_ok=True)
-
-            save_config = model.config
-            model.config = None
-
-            tmp_metadata = model.metadata
-            model.metadata = None
-
-            metadata = dict(**tmp_metadata)
-
-            inference_checkpoint_filepath = self._get_inference_checkpoint_filepath(lightning_checkpoint_filepath)
-
-            torch.save(model, inference_checkpoint_filepath)
-
-            save_metadata(inference_checkpoint_filepath, metadata)
-
-            model.config = save_config
-            model.metadata = tmp_metadata
-
-            self._last_global_step_saved = trainer.global_step
-
-        trainer.strategy.barrier()
-
-        # saving checkpoint used for pytorch-lightning based training
-        trainer.save_checkpoint(lightning_checkpoint_filepath, self.save_weights_only)
-
-        self._last_global_step_saved = trainer.global_step
-        self._last_checkpoint_saved = lightning_checkpoint_filepath
-
-        if trainer.is_global_zero:
-            from weakref import proxy
-
-            # save metadata for the training checkpoint in the same format as inference
-            save_metadata(lightning_checkpoint_filepath, metadata)
-
-            # notify loggers
-            for logger in trainer.loggers:
-                logger.after_save_checkpoint(proxy(self))
-
-
-def get_callbacks(config: DictConfig) -> list:  # noqa: C901
-    """Setup callbacks for PyTorch Lightning trainer.
-
-    Parameters
-    ----------
-    config : DictConfig
-        Job configuration
-
-    Returns
-    -------
-    List
-        A list of PyTorch Lightning callbacks
-
-    """
-=======
->>>>>>> 68318eac
     checkpoint_settings = {
         "dirpath": config.hardware.paths.checkpoints,
         "verbose": False,
@@ -1119,8 +115,7 @@
                         ),
                     ]
                 )
-            else:
-                LOGGER.debug("Not setting up a checkpoint callback with %s", save_key)
+            LOGGER.debug("Not setting up a checkpoint callback with %s", save_key)
     else:
         # the tensorboard logger + pytorch profiler cause pickling errors when writing checkpoints
         LOGGER.warning("Profiling is enabled - will not write any training or inference model checkpoints!")
@@ -1138,9 +133,9 @@
         """Check key in config."""
         if isinstance(key, Callable):
             return key(config)
-        elif isinstance(key, str):
+        if isinstance(key, str):
             return nestedget(config, key, False)
-        elif isinstance(key, Iterable):
+        if isinstance(key, Iterable):
             return all(nestedget(config, k, False) for k in key)
         return nestedget(config, key, False)
 
@@ -1151,7 +146,7 @@
     return callbacks
 
 
-def get_callbacks(config: DictConfig) -> list[Callback]:  # noqa: C901
+def get_callbacks(config: DictConfig) -> list[Callback]:
     """Setup callbacks for PyTorch Lightning trainer.
 
     Set `config.diagnostics.callbacks` to a list of callback configurations
@@ -1185,7 +180,6 @@
         A list of PyTorch Lightning callbacks
 
     """
-
     trainer_callbacks: list[Callback] = []
 
     # Get Checkpoint callback
