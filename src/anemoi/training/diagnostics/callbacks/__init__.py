# (C) Copyright 2024 Anemoi contributors.
#
# This software is licensed under the terms of the Apache Licence Version 2.0
# which can be obtained at http://www.apache.org/licenses/LICENSE-2.0.
#
# In applying this licence, ECMWF does not waive the privileges and immunities
# granted to it by virtue of its status as an intergovernmental organisation
# nor does it submit to any jurisdiction.

from __future__ import annotations

import logging
from datetime import timedelta
from typing import TYPE_CHECKING
from typing import Callable
from typing import Iterable

<<<<<<< HEAD
import matplotlib.patches as mpatches
import matplotlib.pyplot as plt
import numpy as np
import torch
import torchinfo
from anemoi.utils.checkpoints import save_metadata
from pytorch_lightning.callbacks import Callback
from pytorch_lightning.callbacks.model_checkpoint import ModelCheckpoint
from pytorch_lightning.utilities import rank_zero_only
from pytorch_lightning.utilities.types import STEP_OUTPUT
=======
from hydra.utils import instantiate
from omegaconf import DictConfig
>>>>>>> 13d3997d

from anemoi.training.diagnostics.callbacks.checkpoint import AnemoiCheckpoint
from anemoi.training.diagnostics.callbacks.optimiser import LearningRateMonitor
from anemoi.training.diagnostics.callbacks.optimiser import StochasticWeightAveraging
from anemoi.training.diagnostics.callbacks.provenance import ParentUUIDCallback

if TYPE_CHECKING:
    from pytorch_lightning.callbacks import Callback

LOGGER = logging.getLogger(__name__)


def nestedget(conf: DictConfig, key, default):
    """
    Get a nested key from a DictConfig object

    E.g.
    >>> nestedget(config, "diagnostics.log.wandb.enabled", False)
    """
    keys = key.split(".")
    for k in keys:
        conf = conf.get(k, default)
        if not isinstance(conf, (dict, DictConfig)):
            break
    return conf


# Callbacks to add according to flags in the config
# Can be function to check status from config
CONFIG_ENABLED_CALLBACKS: list[tuple[list[str] | str | Callable[[DictConfig], bool], type[Callback]]] = [
    ("training.swa.enabled", StochasticWeightAveraging),
    (
        lambda config: nestedget(config, "diagnostics.log.wandb.enabled", False)
        or nestedget(config, "diagnostics.log.mflow.enabled", False),
        LearningRateMonitor,
    ),
]


def _get_checkpoint_callback(config: DictConfig) -> list[AnemoiCheckpoint] | None:
    """Get checkpointing callback"""
    if not config.diagnostics.get("enable_checkpointing", True):
        return []

<<<<<<< HEAD
    def __init__(self, config: OmegaConf) -> None:
        """Initialise the PlotAdditionalMetrics callback.

        Parameters
        ----------
        config : OmegaConf
            Config object

        """
        super().__init__(config)
        self.sample_idx = self.config.diagnostics.plot.sample_idx
        self.precip_and_related_fields = self.config.diagnostics.plot.precip_and_related_fields
        LOGGER.info(f"Using precip histogram plotting method for fields: {self.precip_and_related_fields}")

    @rank_zero_only
    def _plot(
        self,
        trainer: pl.Trainer,
        pl_module: pl.LightningModule,
        outputs: list,
        batch: torch.Tensor,
        batch_idx: int,
        epoch: int,
    ) -> None:
        logger = trainer.logger

        # When running in Async mode, it might happen that in the last epoch these tensors
        # have been moved to the cpu (and then the denormalising would fail as the 'input_tensor' would be on CUDA
        # but internal ones would be on the cpu), The lines below allow to address this problem
        if self.pre_processors is None:
            # Copy to be used across all the training cycle
            self.pre_processors = copy.deepcopy(pl_module.model.pre_processors).cpu()
        if self.post_processors is None:
            # Copy to be used across all the training cycle
            self.post_processors = copy.deepcopy(pl_module.model.post_processors).cpu()
        if self.latlons is None:
            self.latlons = np.rad2deg(pl_module.latlons_data.clone().cpu().numpy())
        local_rank = pl_module.local_rank
        batch = pl_module.model.pre_processors(batch, in_place=False)
        input_tensor = batch[
            self.sample_idx,
            pl_module.multi_step - 1 : pl_module.multi_step + pl_module.rollout + 1,
            ...,
            pl_module.data_indices.internal_data.output.full,
        ].cpu()
        data = self.post_processors(input_tensor)
        output_tensor = self.post_processors(
            torch.cat(tuple(x[self.sample_idx : self.sample_idx + 1, ...].cpu() for x in outputs[1])),
            in_place=False,
        )

        output_tensor = pl_module.output_mask.apply(output_tensor, dim=2, fill_value=np.nan).numpy()
        data[1:, ...] = pl_module.output_mask.apply(data[1:, ...], dim=2, fill_value=np.nan)
        data = data.numpy()

        for rollout_step in range(pl_module.rollout):
            if self.config.diagnostics.plot.parameters_histogram is not None:
                # Build dictionary of inidicies and parameters to be plotted

                diagnostics = [] if self.config.data.diagnostic is None else self.config.data.diagnostic
                plot_parameters_dict_histogram = {
                    pl_module.data_indices.model.output.name_to_index[name]: (name, name not in diagnostics)
                    for name in self.config.diagnostics.plot.parameters_histogram
                }

                fig = plot_histogram(
                    plot_parameters_dict_histogram,
                    data[0, ...].squeeze(),
                    data[rollout_step + 1, ...].squeeze(),
                    output_tensor[rollout_step, ...],
                    precip_and_related_fields=self.precip_and_related_fields,
                )

                self._output_figure(
                    logger,
                    fig,
                    epoch=epoch,
                    tag=f"gnn_pred_val_histo_rstep_{rollout_step:02d}_batch{batch_idx:04d}_rank0",
                    exp_log_tag=f"val_pred_histo_rstep_{rollout_step:02d}_rank{local_rank:01d}",
                )

            if self.config.diagnostics.plot.parameters_spectrum is not None:
                # Build dictionary of inidicies and parameters to be plotted
                diagnostics = [] if self.config.data.diagnostic is None else self.config.data.diagnostic

                plot_parameters_dict_spectrum = {
                    pl_module.data_indices.model.output.name_to_index[name]: (name, name not in diagnostics)
                    for name in self.config.diagnostics.plot.parameters_spectrum
                }

                fig = plot_power_spectrum(
                    plot_parameters_dict_spectrum,
                    self.latlons,
                    data[0, ...].squeeze(),
                    data[rollout_step + 1, ...].squeeze(),
                    output_tensor[rollout_step, ...],
                )

                self._output_figure(
                    logger,
                    fig,
                    epoch=epoch,
                    tag=f"gnn_pred_val_spec_rstep_{rollout_step:02d}_batch{batch_idx:04d}_rank0",
                    exp_log_tag=f"val_pred_spec_rstep_{rollout_step:02d}_rank{local_rank:01d}",
                )

    def on_validation_batch_end(
        self,
        trainer: pl.Trainer,
        pl_module: pl.LightningModule,
        outputs: list[torch.Tensor],
        batch: torch.Tensor,
        batch_idx: int,
    ) -> None:
        if batch_idx % self.plot_frequency == 0:
            self.plot(trainer, pl_module, outputs, batch, batch_idx, epoch=trainer.current_epoch)


class ParentUUIDCallback(Callback):
    """A callback that retrieves the parent UUID for a model, if it is a child model."""

    def __init__(self, config: OmegaConf) -> None:
        """Initialise the ParentUUIDCallback callback.

        Parameters
        ----------
        config : OmegaConf
            Config object

        """
        super().__init__()
        self.config = config

    def on_load_checkpoint(
        self,
        trainer: pl.Trainer,
        pl_module: pl.LightningModule,
        checkpoint: torch.nn.Module,
    ) -> None:
        del trainer  # unused
        pl_module.hparams["metadata"]["parent_uuid"] = checkpoint["hyper_parameters"]["metadata"]["uuid"]


class MemorySnapshotRecorder(Callback):
    """Record memory snapshot using torch.cuda._record_memory_history()."""

    def __init__(self, config):
        super().__init__()
        self.config = config
        self.dirpath = Path(self.config.hardware.paths.profiler)

        self.warmup = self.config.diagnostics.benchmark_profiler.snapshot.warmup
        if not self.warmup:
            self.warmup = 0
        self.num_steps = (
            self.config.diagnostics.benchmark_profiler.snapshot.steps + self.warmup
        )  # be consistent with profiler scheduler
        self.status = False

        assert (
            self.num_steps % self.config.dataloader.batch_size.training == 0
        ), "Snapshot steps is not a multiple of batch size"
        assert (
            self.warmup % self.config.dataloader.batch_size.training == 0
        ), "Snapshot Warmup steps is not a multiple of batch size"

    @rank_zero_only
    def _start_snapshot_recording(self):
        LOGGER.info("Starting snapshot record_memory_history")
        torch.cuda.memory._record_memory_history()
        self.status = True

    @rank_zero_only
    def _save_snapshot(self):
        self.memory_snapshot_fname = self.dirpath / "memory_snapshot.pickle"
        try:
            LOGGER.info("Saving memory snapshot to %s", self.memory_snapshot_fname)
            torch.cuda.memory._dump_snapshot(f"{self.memory_snapshot_fname}")
        except Exception as e:
            LOGGER.error(f"Failed to capture memory snapshot {e}")

    @rank_zero_only
    def stop_record_memory_history(self) -> None:
        LOGGER.info("Stopping snapshot record_memory_history")
        torch.cuda.memory._record_memory_history(enabled=None)

    def on_train_batch_start(
        self, trainer: "pl.Trainer", pl_module: "pl.LightningModule", batch: Any, batch_idx: int
    ) -> None:
        if trainer.global_step == self.warmup:
            self._start_snapshot_recording()

    def on_train_batch_end(
        self,
        trainer: "pl.Trainer",
        pl_module: "pl.LightningModule",
        outputs: STEP_OUTPUT,
        batch: Any,
        batch_idx: int,
    ) -> None:
        if trainer.global_step == self.num_steps:
            if self.status is True:
                self._save_snapshot()
                self.stop_record_memory_history()
            else:
                LOGGER.info("Snapshot recording was not started so no snapshot was saved")


class AnemoiCheckpoint(ModelCheckpoint):
    """A checkpoint callback that saves the model after every validation epoch."""

    def __init__(self, config: OmegaConf, **kwargs: dict) -> None:
        """Initialise the AnemoiCheckpoint callback.

        Parameters
        ----------
        config : OmegaConf
            Config object
        kwargs : dict
            Additional keyword arguments for Pytorch ModelCheckpoint

        """
        super().__init__(**kwargs)
        self.config = config
        self.start = time.time()
        self._model_metadata = None
        self._tracker_metadata = None
        self._tracker_name = None

    @staticmethod
    def _torch_drop_down(trainer: pl.Trainer) -> torch.nn.Module:
        # Get the model from the DataParallel wrapper, for single and multi-gpu cases
        assert hasattr(trainer, "model"), "Trainer has no attribute 'model'! Is the Pytorch Lightning version correct?"
        return trainer.model.module.model if hasattr(trainer.model, "module") else trainer.model.model

    @rank_zero_only
    def model_metadata(self, model: torch.nn.Module) -> dict:
        if self._model_metadata is not None:
            return self._model_metadata

        self._model_metadata = {
            "model": model.__class__.__name__,
            "trainable_parameters": sum(p.numel() for p in model.parameters() if p.requires_grad),
            "total_parameters": sum(p.numel() for p in model.parameters()),
            "summary": repr(
                torchinfo.summary(
                    model,
                    depth=50,
                    verbose=0,
                    row_settings=["var_names"],
                ),
            ),
        }

        return self._model_metadata

    def tracker_metadata(self, trainer: pl.Trainer) -> dict:
        if self._tracker_metadata is not None:
            return {self._tracker_name: self._tracker_metadata}

        if self.config.diagnostics.log.wandb.enabled:
            self._tracker_name = "wand"
            import wandb

            run = wandb.run
            if run is not None:
                self._tracker_metadata = {
                    "id": run.id,
                    "name": run.name,
                    "url": run.url,
                    "project": run.project,
                }
            return {self._tracker_name: self._tracker_metadata}

        if self.config.diagnostics.log.mlflow.enabled:
            self._tracker_name = "mlflow"

            from anemoi.training.diagnostics.mlflow.logger import AnemoiMLflowLogger

            mlflow_logger = next(logger for logger in trainer.loggers if isinstance(logger, AnemoiMLflowLogger))
            run_id = mlflow_logger.run_id
            run = mlflow_logger._mlflow_client.get_run(run_id)

            if run is not None:
                self._tracker_metadata = {
                    "id": run.info.run_id,
                    "name": run.info.run_name,
                    "url": run.info.artifact_uri,
                    "project": run.info.experiment_id,
                }
            return {self._tracker_name: self._tracker_metadata}

        return {}

    def _remove_checkpoint(self, trainer: "pl.Trainer", filepath: str) -> None:
        """Calls the strategy to remove the checkpoint file."""
        super()._remove_checkpoint(trainer, filepath)
        trainer.strategy.remove_checkpoint(self._get_inference_checkpoint_filepath(filepath))

    def _get_inference_checkpoint_filepath(self, filepath: str) -> str:
        """Defines the filepath for the inference checkpoint."""
        return Path(filepath).parent / Path("inference-" + str(Path(filepath).name))

    def _save_checkpoint(self, trainer: pl.Trainer, lightning_checkpoint_filepath: str) -> None:
        if trainer.is_global_zero:
            model = self._torch_drop_down(trainer)

            # We want a different uuid each time we save the model
            # so we can tell them apart in the catalogue (i.e. different epochs)
            checkpoint_uuid = str(uuid.uuid4())
            trainer.lightning_module._hparams["metadata"]["uuid"] = checkpoint_uuid

            trainer.lightning_module._hparams["metadata"]["model"] = self.model_metadata(model)
            trainer.lightning_module._hparams["metadata"]["tracker"] = self.tracker_metadata(trainer)

            trainer.lightning_module._hparams["metadata"]["training"] = {
                "current_epoch": trainer.current_epoch,
                "global_step": trainer.global_step,
                "elapsed_time": time.time() - self.start,
            }

            Path(lightning_checkpoint_filepath).parent.mkdir(parents=True, exist_ok=True)

            save_config = model.config
            model.config = None

            tmp_metadata = model.metadata
            model.metadata = None

            metadata = dict(**tmp_metadata)

            inference_checkpoint_filepath = self._get_inference_checkpoint_filepath(lightning_checkpoint_filepath)

            torch.save(model, inference_checkpoint_filepath)

            save_metadata(inference_checkpoint_filepath, metadata)

            model.config = save_config
            model.metadata = tmp_metadata

            self._last_global_step_saved = trainer.global_step

        trainer.strategy.barrier()

        # saving checkpoint used for pytorch-lightning based training
        trainer.save_checkpoint(lightning_checkpoint_filepath, self.save_weights_only)

        self._last_global_step_saved = trainer.global_step
        self._last_checkpoint_saved = lightning_checkpoint_filepath

        if trainer.is_global_zero:
            from weakref import proxy

            # save metadata for the training checkpoint in the same format as inference
            save_metadata(lightning_checkpoint_filepath, metadata)

            # notify loggers
            for logger in trainer.loggers:
                logger.after_save_checkpoint(proxy(self))


def get_callbacks(config: DictConfig) -> list:  # noqa: C901
    """Setup callbacks for PyTorch Lightning trainer.

    Parameters
    ----------
    config : DictConfig
        Job configuration

    Returns
    -------
    List
        A list of PyTorch Lightning callbacks

    """
=======
>>>>>>> 13d3997d
    checkpoint_settings = {
        "dirpath": config.hardware.paths.checkpoints,
        "verbose": False,
        # save weights, optimizer states, LR-schedule states, hyperparameters etc.
        # https://pytorch-lightning.readthedocs.io/en/stable/common/checkpointing_basic.html#contents-of-a-checkpoint
        "save_weights_only": False,
        "auto_insert_metric_name": False,
        # save after every validation epoch, if we've improved
        "save_on_train_epoch_end": False,
        "enable_version_counter": False,
    }

    ckpt_frequency_save_dict = {}

    for key, frequency_dict in config.diagnostics.checkpoint.items():
        frequency = frequency_dict["save_frequency"]
        n_saved = frequency_dict["num_models_saved"]
        if key == "every_n_minutes" and frequency_dict["save_frequency"] is not None:
            target = "train_time_interval"
            frequency = timedelta(minutes=frequency_dict["save_frequency"])
        else:
            target = key
        ckpt_frequency_save_dict[target] = (
            config.hardware.files.checkpoint[key],
            frequency,
            n_saved,
        )

    if not config.diagnostics.profiler:
        for save_key, (
            name,
            save_frequency,
            save_n_models,
        ) in ckpt_frequency_save_dict.items():
            if save_frequency is not None:
                LOGGER.debug("Checkpoint callback at %s = %s ...", save_key, save_frequency)
                return (
                    # save_top_k: the save_top_k flag can either save the best or the last k checkpoints
                    # depending on the monitor flag on ModelCheckpoint.
                    # See https://lightning.ai/docs/pytorch/stable/common/checkpointing_intermediate.html for reference
                    [
                        AnemoiCheckpoint(
                            config=config,
                            filename=name,
                            save_last=True,
                            **{save_key: save_frequency},
                            # if save_top_k == k, last k models saved; if save_top_k == -1, all models are saved
                            save_top_k=save_n_models,
                            monitor="step",
                            mode="max",
                            **checkpoint_settings,
                        ),
                    ]
                )
            else:
                LOGGER.debug("Not setting up a checkpoint callback with %s", save_key)
    else:
        # the tensorboard logger + pytorch profiler cause pickling errors when writing checkpoints
        LOGGER.warning("Profiling is enabled - will not write any training or inference model checkpoints!")
    return None


def _get_config_enabled_callbacks(config: DictConfig) -> list[Callback]:
    """Get callbacks that are enabled in the config as according to CONFIG_ENABLED_CALLBACKS

    Provides backwards compatibility
    """
    callbacks = []

    def check_key(config, key: str | Iterable[str] | Callable[[DictConfig], bool]):
        """Check key in config."""
        if isinstance(key, Callable):
            return key(config)
        elif isinstance(key, str):
            return nestedget(config, key, False)
        elif isinstance(key, Iterable):
            return all(nestedget(config, k, False) for k in key)
        return nestedget(config, key, False)

    for enable_key, callback_list in CONFIG_ENABLED_CALLBACKS:
        if check_key(config, enable_key):
            callbacks.append(callback_list(config))

    return callbacks


def get_callbacks(config: DictConfig) -> list[Callback]:  # noqa: C901
    """Setup callbacks for PyTorch Lightning trainer.

    Set `config.diagnostics.callbacks` to a list of callback configurations
    in hydra form.

    E.g.:
    ```
    callbacks:
        - _target_: anemoi.training.diagnostics.callbacks.RolloutEval
          rollout: 1
          frequency: 12
    ```

    Set `config.diagnostics.plot.callbacks` to a list of plot callback configurations
    will only be added if `config.diagnostics.plot.enabled` is set to True.

    A callback must take a `DictConfig` in its `__init__` method as the first argument,
    which will be the complete configuration object.

    Some callbacks are added by default, depending on the configuration.
    See CONFIG_ENABLED_CALLBACKS for more information.

    Parameters
    ----------
    config : DictConfig
        Job configuration

    Returns
    -------
    List[Callback]
        A list of PyTorch Lightning callbacks

    """

    trainer_callbacks: list[Callback] = []

    # Get Checkpoint callback
    checkpoint_callback = _get_checkpoint_callback(config)
    if checkpoint_callback is not None:
        trainer_callbacks.extend(checkpoint_callback)

    # Base callbacks
    for callback in config.diagnostics.get("callbacks", None) or []:
        # Instantiate new callbacks
        trainer_callbacks.append(instantiate(callback, config))

    # Plotting callbacks
    for callback in config.diagnostics.plot.get("callbacks", None) or []:
        # Instantiate new callbacks
        trainer_callbacks.append(instantiate(callback, config))

    # Extend with config enabled callbacks
    trainer_callbacks.extend(_get_config_enabled_callbacks(config))

    # Parent UUID callback
    trainer_callbacks.append(ParentUUIDCallback(config))

    return trainer_callbacks


__all__ = ["get_callbacks"]<|MERGE_RESOLUTION|>--- conflicted
+++ resolved
@@ -15,21 +15,8 @@
 from typing import Callable
 from typing import Iterable
 
-<<<<<<< HEAD
-import matplotlib.patches as mpatches
-import matplotlib.pyplot as plt
-import numpy as np
-import torch
-import torchinfo
-from anemoi.utils.checkpoints import save_metadata
-from pytorch_lightning.callbacks import Callback
-from pytorch_lightning.callbacks.model_checkpoint import ModelCheckpoint
-from pytorch_lightning.utilities import rank_zero_only
-from pytorch_lightning.utilities.types import STEP_OUTPUT
-=======
 from hydra.utils import instantiate
 from omegaconf import DictConfig
->>>>>>> 13d3997d
 
 from anemoi.training.diagnostics.callbacks.checkpoint import AnemoiCheckpoint
 from anemoi.training.diagnostics.callbacks.optimiser import LearningRateMonitor
@@ -74,384 +61,6 @@
     if not config.diagnostics.get("enable_checkpointing", True):
         return []
 
-<<<<<<< HEAD
-    def __init__(self, config: OmegaConf) -> None:
-        """Initialise the PlotAdditionalMetrics callback.
-
-        Parameters
-        ----------
-        config : OmegaConf
-            Config object
-
-        """
-        super().__init__(config)
-        self.sample_idx = self.config.diagnostics.plot.sample_idx
-        self.precip_and_related_fields = self.config.diagnostics.plot.precip_and_related_fields
-        LOGGER.info(f"Using precip histogram plotting method for fields: {self.precip_and_related_fields}")
-
-    @rank_zero_only
-    def _plot(
-        self,
-        trainer: pl.Trainer,
-        pl_module: pl.LightningModule,
-        outputs: list,
-        batch: torch.Tensor,
-        batch_idx: int,
-        epoch: int,
-    ) -> None:
-        logger = trainer.logger
-
-        # When running in Async mode, it might happen that in the last epoch these tensors
-        # have been moved to the cpu (and then the denormalising would fail as the 'input_tensor' would be on CUDA
-        # but internal ones would be on the cpu), The lines below allow to address this problem
-        if self.pre_processors is None:
-            # Copy to be used across all the training cycle
-            self.pre_processors = copy.deepcopy(pl_module.model.pre_processors).cpu()
-        if self.post_processors is None:
-            # Copy to be used across all the training cycle
-            self.post_processors = copy.deepcopy(pl_module.model.post_processors).cpu()
-        if self.latlons is None:
-            self.latlons = np.rad2deg(pl_module.latlons_data.clone().cpu().numpy())
-        local_rank = pl_module.local_rank
-        batch = pl_module.model.pre_processors(batch, in_place=False)
-        input_tensor = batch[
-            self.sample_idx,
-            pl_module.multi_step - 1 : pl_module.multi_step + pl_module.rollout + 1,
-            ...,
-            pl_module.data_indices.internal_data.output.full,
-        ].cpu()
-        data = self.post_processors(input_tensor)
-        output_tensor = self.post_processors(
-            torch.cat(tuple(x[self.sample_idx : self.sample_idx + 1, ...].cpu() for x in outputs[1])),
-            in_place=False,
-        )
-
-        output_tensor = pl_module.output_mask.apply(output_tensor, dim=2, fill_value=np.nan).numpy()
-        data[1:, ...] = pl_module.output_mask.apply(data[1:, ...], dim=2, fill_value=np.nan)
-        data = data.numpy()
-
-        for rollout_step in range(pl_module.rollout):
-            if self.config.diagnostics.plot.parameters_histogram is not None:
-                # Build dictionary of inidicies and parameters to be plotted
-
-                diagnostics = [] if self.config.data.diagnostic is None else self.config.data.diagnostic
-                plot_parameters_dict_histogram = {
-                    pl_module.data_indices.model.output.name_to_index[name]: (name, name not in diagnostics)
-                    for name in self.config.diagnostics.plot.parameters_histogram
-                }
-
-                fig = plot_histogram(
-                    plot_parameters_dict_histogram,
-                    data[0, ...].squeeze(),
-                    data[rollout_step + 1, ...].squeeze(),
-                    output_tensor[rollout_step, ...],
-                    precip_and_related_fields=self.precip_and_related_fields,
-                )
-
-                self._output_figure(
-                    logger,
-                    fig,
-                    epoch=epoch,
-                    tag=f"gnn_pred_val_histo_rstep_{rollout_step:02d}_batch{batch_idx:04d}_rank0",
-                    exp_log_tag=f"val_pred_histo_rstep_{rollout_step:02d}_rank{local_rank:01d}",
-                )
-
-            if self.config.diagnostics.plot.parameters_spectrum is not None:
-                # Build dictionary of inidicies and parameters to be plotted
-                diagnostics = [] if self.config.data.diagnostic is None else self.config.data.diagnostic
-
-                plot_parameters_dict_spectrum = {
-                    pl_module.data_indices.model.output.name_to_index[name]: (name, name not in diagnostics)
-                    for name in self.config.diagnostics.plot.parameters_spectrum
-                }
-
-                fig = plot_power_spectrum(
-                    plot_parameters_dict_spectrum,
-                    self.latlons,
-                    data[0, ...].squeeze(),
-                    data[rollout_step + 1, ...].squeeze(),
-                    output_tensor[rollout_step, ...],
-                )
-
-                self._output_figure(
-                    logger,
-                    fig,
-                    epoch=epoch,
-                    tag=f"gnn_pred_val_spec_rstep_{rollout_step:02d}_batch{batch_idx:04d}_rank0",
-                    exp_log_tag=f"val_pred_spec_rstep_{rollout_step:02d}_rank{local_rank:01d}",
-                )
-
-    def on_validation_batch_end(
-        self,
-        trainer: pl.Trainer,
-        pl_module: pl.LightningModule,
-        outputs: list[torch.Tensor],
-        batch: torch.Tensor,
-        batch_idx: int,
-    ) -> None:
-        if batch_idx % self.plot_frequency == 0:
-            self.plot(trainer, pl_module, outputs, batch, batch_idx, epoch=trainer.current_epoch)
-
-
-class ParentUUIDCallback(Callback):
-    """A callback that retrieves the parent UUID for a model, if it is a child model."""
-
-    def __init__(self, config: OmegaConf) -> None:
-        """Initialise the ParentUUIDCallback callback.
-
-        Parameters
-        ----------
-        config : OmegaConf
-            Config object
-
-        """
-        super().__init__()
-        self.config = config
-
-    def on_load_checkpoint(
-        self,
-        trainer: pl.Trainer,
-        pl_module: pl.LightningModule,
-        checkpoint: torch.nn.Module,
-    ) -> None:
-        del trainer  # unused
-        pl_module.hparams["metadata"]["parent_uuid"] = checkpoint["hyper_parameters"]["metadata"]["uuid"]
-
-
-class MemorySnapshotRecorder(Callback):
-    """Record memory snapshot using torch.cuda._record_memory_history()."""
-
-    def __init__(self, config):
-        super().__init__()
-        self.config = config
-        self.dirpath = Path(self.config.hardware.paths.profiler)
-
-        self.warmup = self.config.diagnostics.benchmark_profiler.snapshot.warmup
-        if not self.warmup:
-            self.warmup = 0
-        self.num_steps = (
-            self.config.diagnostics.benchmark_profiler.snapshot.steps + self.warmup
-        )  # be consistent with profiler scheduler
-        self.status = False
-
-        assert (
-            self.num_steps % self.config.dataloader.batch_size.training == 0
-        ), "Snapshot steps is not a multiple of batch size"
-        assert (
-            self.warmup % self.config.dataloader.batch_size.training == 0
-        ), "Snapshot Warmup steps is not a multiple of batch size"
-
-    @rank_zero_only
-    def _start_snapshot_recording(self):
-        LOGGER.info("Starting snapshot record_memory_history")
-        torch.cuda.memory._record_memory_history()
-        self.status = True
-
-    @rank_zero_only
-    def _save_snapshot(self):
-        self.memory_snapshot_fname = self.dirpath / "memory_snapshot.pickle"
-        try:
-            LOGGER.info("Saving memory snapshot to %s", self.memory_snapshot_fname)
-            torch.cuda.memory._dump_snapshot(f"{self.memory_snapshot_fname}")
-        except Exception as e:
-            LOGGER.error(f"Failed to capture memory snapshot {e}")
-
-    @rank_zero_only
-    def stop_record_memory_history(self) -> None:
-        LOGGER.info("Stopping snapshot record_memory_history")
-        torch.cuda.memory._record_memory_history(enabled=None)
-
-    def on_train_batch_start(
-        self, trainer: "pl.Trainer", pl_module: "pl.LightningModule", batch: Any, batch_idx: int
-    ) -> None:
-        if trainer.global_step == self.warmup:
-            self._start_snapshot_recording()
-
-    def on_train_batch_end(
-        self,
-        trainer: "pl.Trainer",
-        pl_module: "pl.LightningModule",
-        outputs: STEP_OUTPUT,
-        batch: Any,
-        batch_idx: int,
-    ) -> None:
-        if trainer.global_step == self.num_steps:
-            if self.status is True:
-                self._save_snapshot()
-                self.stop_record_memory_history()
-            else:
-                LOGGER.info("Snapshot recording was not started so no snapshot was saved")
-
-
-class AnemoiCheckpoint(ModelCheckpoint):
-    """A checkpoint callback that saves the model after every validation epoch."""
-
-    def __init__(self, config: OmegaConf, **kwargs: dict) -> None:
-        """Initialise the AnemoiCheckpoint callback.
-
-        Parameters
-        ----------
-        config : OmegaConf
-            Config object
-        kwargs : dict
-            Additional keyword arguments for Pytorch ModelCheckpoint
-
-        """
-        super().__init__(**kwargs)
-        self.config = config
-        self.start = time.time()
-        self._model_metadata = None
-        self._tracker_metadata = None
-        self._tracker_name = None
-
-    @staticmethod
-    def _torch_drop_down(trainer: pl.Trainer) -> torch.nn.Module:
-        # Get the model from the DataParallel wrapper, for single and multi-gpu cases
-        assert hasattr(trainer, "model"), "Trainer has no attribute 'model'! Is the Pytorch Lightning version correct?"
-        return trainer.model.module.model if hasattr(trainer.model, "module") else trainer.model.model
-
-    @rank_zero_only
-    def model_metadata(self, model: torch.nn.Module) -> dict:
-        if self._model_metadata is not None:
-            return self._model_metadata
-
-        self._model_metadata = {
-            "model": model.__class__.__name__,
-            "trainable_parameters": sum(p.numel() for p in model.parameters() if p.requires_grad),
-            "total_parameters": sum(p.numel() for p in model.parameters()),
-            "summary": repr(
-                torchinfo.summary(
-                    model,
-                    depth=50,
-                    verbose=0,
-                    row_settings=["var_names"],
-                ),
-            ),
-        }
-
-        return self._model_metadata
-
-    def tracker_metadata(self, trainer: pl.Trainer) -> dict:
-        if self._tracker_metadata is not None:
-            return {self._tracker_name: self._tracker_metadata}
-
-        if self.config.diagnostics.log.wandb.enabled:
-            self._tracker_name = "wand"
-            import wandb
-
-            run = wandb.run
-            if run is not None:
-                self._tracker_metadata = {
-                    "id": run.id,
-                    "name": run.name,
-                    "url": run.url,
-                    "project": run.project,
-                }
-            return {self._tracker_name: self._tracker_metadata}
-
-        if self.config.diagnostics.log.mlflow.enabled:
-            self._tracker_name = "mlflow"
-
-            from anemoi.training.diagnostics.mlflow.logger import AnemoiMLflowLogger
-
-            mlflow_logger = next(logger for logger in trainer.loggers if isinstance(logger, AnemoiMLflowLogger))
-            run_id = mlflow_logger.run_id
-            run = mlflow_logger._mlflow_client.get_run(run_id)
-
-            if run is not None:
-                self._tracker_metadata = {
-                    "id": run.info.run_id,
-                    "name": run.info.run_name,
-                    "url": run.info.artifact_uri,
-                    "project": run.info.experiment_id,
-                }
-            return {self._tracker_name: self._tracker_metadata}
-
-        return {}
-
-    def _remove_checkpoint(self, trainer: "pl.Trainer", filepath: str) -> None:
-        """Calls the strategy to remove the checkpoint file."""
-        super()._remove_checkpoint(trainer, filepath)
-        trainer.strategy.remove_checkpoint(self._get_inference_checkpoint_filepath(filepath))
-
-    def _get_inference_checkpoint_filepath(self, filepath: str) -> str:
-        """Defines the filepath for the inference checkpoint."""
-        return Path(filepath).parent / Path("inference-" + str(Path(filepath).name))
-
-    def _save_checkpoint(self, trainer: pl.Trainer, lightning_checkpoint_filepath: str) -> None:
-        if trainer.is_global_zero:
-            model = self._torch_drop_down(trainer)
-
-            # We want a different uuid each time we save the model
-            # so we can tell them apart in the catalogue (i.e. different epochs)
-            checkpoint_uuid = str(uuid.uuid4())
-            trainer.lightning_module._hparams["metadata"]["uuid"] = checkpoint_uuid
-
-            trainer.lightning_module._hparams["metadata"]["model"] = self.model_metadata(model)
-            trainer.lightning_module._hparams["metadata"]["tracker"] = self.tracker_metadata(trainer)
-
-            trainer.lightning_module._hparams["metadata"]["training"] = {
-                "current_epoch": trainer.current_epoch,
-                "global_step": trainer.global_step,
-                "elapsed_time": time.time() - self.start,
-            }
-
-            Path(lightning_checkpoint_filepath).parent.mkdir(parents=True, exist_ok=True)
-
-            save_config = model.config
-            model.config = None
-
-            tmp_metadata = model.metadata
-            model.metadata = None
-
-            metadata = dict(**tmp_metadata)
-
-            inference_checkpoint_filepath = self._get_inference_checkpoint_filepath(lightning_checkpoint_filepath)
-
-            torch.save(model, inference_checkpoint_filepath)
-
-            save_metadata(inference_checkpoint_filepath, metadata)
-
-            model.config = save_config
-            model.metadata = tmp_metadata
-
-            self._last_global_step_saved = trainer.global_step
-
-        trainer.strategy.barrier()
-
-        # saving checkpoint used for pytorch-lightning based training
-        trainer.save_checkpoint(lightning_checkpoint_filepath, self.save_weights_only)
-
-        self._last_global_step_saved = trainer.global_step
-        self._last_checkpoint_saved = lightning_checkpoint_filepath
-
-        if trainer.is_global_zero:
-            from weakref import proxy
-
-            # save metadata for the training checkpoint in the same format as inference
-            save_metadata(lightning_checkpoint_filepath, metadata)
-
-            # notify loggers
-            for logger in trainer.loggers:
-                logger.after_save_checkpoint(proxy(self))
-
-
-def get_callbacks(config: DictConfig) -> list:  # noqa: C901
-    """Setup callbacks for PyTorch Lightning trainer.
-
-    Parameters
-    ----------
-    config : DictConfig
-        Job configuration
-
-    Returns
-    -------
-    List
-        A list of PyTorch Lightning callbacks
-
-    """
-=======
->>>>>>> 13d3997d
     checkpoint_settings = {
         "dirpath": config.hardware.paths.checkpoints,
         "verbose": False,
