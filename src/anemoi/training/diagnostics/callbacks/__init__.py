# (C) Copyright 2024 Anemoi contributors.
#
# This software is licensed under the terms of the Apache Licence Version 2.0
# which can be obtained at http://www.apache.org/licenses/LICENSE-2.0.
#
# In applying this licence, ECMWF does not waive the privileges and immunities
# granted to it by virtue of its status as an intergovernmental organisation
# nor does it submit to any jurisdiction.

from __future__ import annotations

import logging
from collections.abc import Iterable
from datetime import timedelta
from typing import TYPE_CHECKING
from typing import Any
from typing import Callable

from hydra.utils import instantiate
from omegaconf import DictConfig

<<<<<<< HEAD
from anemoi.training.diagnostics.plots import init_plot_settings
from anemoi.training.diagnostics.plots import plot_graph_node_features
from anemoi.training.diagnostics.plots import plot_histogram
from anemoi.training.diagnostics.plots import plot_losses
from anemoi.training.diagnostics.plots import plot_power_spectrum
from anemoi.training.diagnostics.plots import plot_predicted_multilevel_flat_sample
=======
from anemoi.training.diagnostics.callbacks.checkpoint import AnemoiCheckpoint
from anemoi.training.diagnostics.callbacks.optimiser import LearningRateMonitor
from anemoi.training.diagnostics.callbacks.optimiser import StochasticWeightAveraging
from anemoi.training.diagnostics.callbacks.provenance import ParentUUIDCallback
>>>>>>> 9eb68a74

if TYPE_CHECKING:
    from pytorch_lightning.callbacks import Callback

LOGGER = logging.getLogger(__name__)


def nestedget(conf: DictConfig, key: str, default: Any) -> Any:
    """Get a nested key from a DictConfig object.

    E.g.
    >>> nestedget(config, "diagnostics.log.wandb.enabled", False)
    """
    keys = key.split(".")
    for k in keys:
        conf = conf.get(k, default)
        if not isinstance(conf, (dict, DictConfig)):
            break
    return conf


# Callbacks to add according to flags in the config
# Can be function to check status from config
CONFIG_ENABLED_CALLBACKS: list[tuple[list[str] | str | Callable[[DictConfig], bool], type[Callback]]] = [
    ("training.swa.enabled", StochasticWeightAveraging),
    (
        lambda config: nestedget(config, "diagnostics.log.wandb.enabled", False)
        or nestedget(config, "diagnostics.log.mlflow.enabled", False),
        LearningRateMonitor,
    ),
]


def _get_checkpoint_callback(config: DictConfig) -> list[AnemoiCheckpoint] | None:
    """Get checkpointing callback."""
    if not config.diagnostics.get("enable_checkpointing", True):
        return []

<<<<<<< HEAD
    def __init__(self, config: OmegaConf) -> None:
        """Initialise the GraphTrainableFeaturesPlot callback.

        Parameters
        ----------
        config : OmegaConf
            Config object

        """
        super().__init__(config)
        self._graph_name_data = config.graph.data
        self._graph_name_hidden = config.graph.hidden

    @rank_zero_only
    def _plot(
        self,
        trainer: pl.Trainer,
        model: torch.nn.Module,
        tag: str,
        exp_log_tag: str,
    ) -> None:
        fig = plot_graph_node_features(model, [self._graph_name_data, self._graph_name_hidden])
        self._output_figure(trainer.logger, fig, epoch=trainer.current_epoch, tag=tag, exp_log_tag=exp_log_tag)

    @rank_zero_only
    def on_validation_epoch_start(self, trainer: pl.Trainer, pl_module: pl.LightningModule) -> None:
        model = pl_module.model.module.model if hasattr(pl_module.model, "module") else pl_module.model.model

        self.plot(trainer, model, tag="node_trainable_params", exp_log_tag="node_trainable_params")


class PlotLoss(BasePlotCallback):
    """Plots the unsqueezed loss over rollouts."""

    def __init__(self, config: OmegaConf) -> None:
        """Initialise the PlotLoss callback.

        Parameters
        ----------
        config : OmegaConf
            Object with configuration settings

        """
        super().__init__(config)
        self.parameter_names = None
        self.parameter_groups = self.config.diagnostics.plot.parameter_groups
        self.spatial_group_mask = self.config.diagnostics.plot.get("spatial_group_mask", None)
        if self.parameter_groups is None:
            self.parameter_groups = {}

    @cached_property
    def sort_and_color_by_parameter_group(self) -> tuple[np.ndarray, np.ndarray, dict, list]:
        """Sort parameters by group and prepare colors."""

        def automatically_determine_group(name: str) -> str:
            # first prefix of parameter name is group name
            parts = name.split("_")
            return parts[0]

        # group parameters by their determined group name for > 15 parameters
        if len(self.parameter_names) <= 15:
            # for <= 15 parameters, keep the full name of parameters
            parameters_to_groups = np.array(self.parameter_names)
            sort_by_parameter_group = np.arange(len(self.parameter_names), dtype=int)
        else:
            parameters_to_groups = np.array(
                [
                    next(
                        (
                            group_name
                            for group_name, group_parameters in self.parameter_groups.items()
                            if name in group_parameters
                        ),
                        automatically_determine_group(name),
                    )
                    for name in self.parameter_names
                ],
            )

            unique_group_list, group_inverse, group_counts = np.unique(
                parameters_to_groups,
                return_inverse=True,
                return_counts=True,
            )

            # join parameter groups that appear only once and are not given in config-file
            unique_group_list = np.array(
                [
                    unique_group_list[tn] if count > 1 or unique_group_list[tn] in self.parameter_groups else "other"
                    for tn, count in enumerate(group_counts)
                ],
            )
            parameters_to_groups = unique_group_list[group_inverse]
            unique_group_list, group_inverse = np.unique(parameters_to_groups, return_inverse=True)

            # sort parameters by groups
            sort_by_parameter_group = np.argsort(group_inverse, kind="stable")

        # apply new order to parameters
        sorted_parameter_names = np.array(self.parameter_names)[sort_by_parameter_group]
        parameters_to_groups = parameters_to_groups[sort_by_parameter_group]
        unique_group_list, group_inverse, group_counts = np.unique(
            parameters_to_groups,
            return_inverse=True,
            return_counts=True,
        )

        # get a color per group and project to parameter list
        cmap = "tab10" if len(unique_group_list) <= 10 else "tab20"
        if len(unique_group_list) > 20:
            LOGGER.warning("More than 20 groups detected, but colormap has only 20 colors.")
        # if all groups have count 1 use black color
        bar_color_per_group = (
            np.tile("k", len(group_counts))
            if not np.any(group_counts - 1)
            else plt.get_cmap(cmap)(np.linspace(0, 1, len(unique_group_list)))
        )

        # set x-ticks
        x_tick_positions = np.cumsum(group_counts) - group_counts / 2 - 0.5
        xticks = dict(zip(unique_group_list, x_tick_positions))

        legend_patches = []
        for group_idx, group in enumerate(unique_group_list):
            text_label = f"{group}: "
            string_length = len(text_label)
            for ii in np.where(group_inverse == group_idx)[0]:
                text_label += sorted_parameter_names[ii] + ", "
                string_length += len(sorted_parameter_names[ii]) + 2
                if string_length > 50:
                    # linebreak after 50 characters
                    text_label += "\n"
                    string_length = 0
            legend_patches.append(mpatches.Patch(color=bar_color_per_group[group_idx], label=text_label[:-2]))

        return sort_by_parameter_group, bar_color_per_group[group_inverse], xticks, legend_patches

    @rank_zero_only
    def _plot(
        self,
        trainer: pl.Trainer,
        pl_module: pl.Lightning_module,
        outputs: list[torch.Tensor],
        batch: torch.Tensor,
        batch_idx: int,
        epoch: int,
    ) -> None:
        logger = trainer.logger

        parameter_names = list(pl_module.data_indices.internal_model.output.name_to_index.keys())
        parameter_positions = list(pl_module.data_indices.internal_model.output.name_to_index.values())
        # reorder parameter_names by position
        self.parameter_names = [parameter_names[i] for i in np.argsort(parameter_positions)]

        if self.spatial_group_mask is not None:
            spatial_mask = pl_module.model.graph_data[pl_module.model.model._graph_name_data][self.spatial_group_mask]
            spatial_mask = spatial_mask.squeeze().to(batch.device)

        sort_by_parameter_group, colors, xticks, legend_patches = self.sort_and_color_by_parameter_group

        batch = pl_module.model.pre_processors(batch, in_place=False)
        for rollout_step in range(pl_module.rollout):
            y_hat = outputs[1][rollout_step]
            y_true = batch[
                :, pl_module.multi_step + rollout_step, ..., pl_module.data_indices.internal_data.output.full
            ]
            loss = {"Loss": pl_module.loss(y_hat, y_true, squash=False).cpu().numpy()[sort_by_parameter_group]}

            if self.spatial_group_mask is not None:
                loss[f"Loss ({self.spatial_group_mask}=True)"] = (
                    pl_module.loss(
                        torch.where(spatial_mask.unsqueeze(-1), y_hat, 0),
                        torch.where(spatial_mask.unsqueeze(-1), y_true, 0),
                        squash=False,
                    )
                    .cpu()
                    .numpy()[sort_by_parameter_group]
                )
                loss[f"Loss ({self.spatial_group_mask}=False)"] = (
                    pl_module.loss(
                        torch.where(~spatial_mask.unsqueeze(-1), y_hat, 0),
                        torch.where(~spatial_mask.unsqueeze(-1), y_true, 0),
                        squash=False,
                    )
                    .cpu()
                    .numpy()[sort_by_parameter_group]
                )

            fig = plot_losses(loss, colors, xticks, legend_patches)

            self._output_figure(
                logger,
                fig,
                epoch=epoch,
                tag=f"loss_rstep_rstep{rollout_step:02d}_rank{pl_module.local_rank:01d}",
                exp_log_tag=f"loss_sample_rstep{rollout_step:02d}_rank{pl_module.local_rank:01d}",
            )

    def on_validation_batch_end(
        self,
        trainer: pl.Trainer,
        pl_module: pl.LightningModule,
        outputs: list[torch.Tensor],
        batch: torch.Tensor,
        batch_idx: int,
    ) -> None:
        if batch_idx % self.plot_frequency == 0:
            self.plot(trainer, pl_module, outputs, batch, batch_idx, epoch=trainer.current_epoch)


class PlotSample(BasePlotCallback):
    """Plots a post-processed sample: input, target and prediction."""

    def __init__(self, config: OmegaConf) -> None:
        """Initialise the PlotSample callback.

        Parameters
        ----------
        config : OmegaConf
            Config object

        """
        super().__init__(config)
        self.sample_idx = self.config.diagnostics.plot.sample_idx
        self.precip_and_related_fields = self.config.diagnostics.plot.precip_and_related_fields
        LOGGER.info(f"Using defined accumulation colormap for fields: {self.precip_and_related_fields}")

    @rank_zero_only
    def _plot(
        self,
        trainer: pl.Trainer,
        pl_module: pl.Lightning_module,
        outputs: list[torch.Tensor],
        batch: torch.Tensor,
        batch_idx: int,
        epoch: int,
    ) -> None:
        logger = trainer.logger

        # Build dictionary of indices and parameters to be plotted
        diagnostics = [] if self.config.data.diagnostic is None else self.config.data.diagnostic
        plot_parameters_dict = {
            pl_module.data_indices.model.output.name_to_index[name]: (name, name not in diagnostics)
            for name in self.config.diagnostics.plot.parameters
        }

        # When running in Async mode, it might happen that in the last epoch these tensors
        # have been moved to the cpu (and then the denormalising would fail as the 'input_tensor' would be on CUDA
        # but internal ones would be on the cpu), The lines below allow to address this problem
        if self.post_processors is None:
            # Copy to be used across all the training cycle
            self.post_processors = copy.deepcopy(pl_module.model.post_processors).cpu()
        if self.latlons is None:
            self.latlons = np.rad2deg(pl_module.latlons_data.clone().cpu().numpy())
        local_rank = pl_module.local_rank

        batch = pl_module.model.pre_processors(batch, in_place=False)
        input_tensor = batch[
            self.sample_idx,
            pl_module.multi_step - 1 : pl_module.multi_step + pl_module.rollout + 1,
            ...,
            pl_module.data_indices.internal_data.output.full,
        ].cpu()
        data = self.post_processors(input_tensor)

        output_tensor = self.post_processors(
            torch.cat(tuple(x[self.sample_idx : self.sample_idx + 1, ...].cpu() for x in outputs[1])),
            in_place=False,
        )

        output_tensor = pl_module.output_mask.apply(output_tensor, dim=2, fill_value=np.nan).numpy()
        data[1:, ...] = pl_module.output_mask.apply(data[1:, ...], dim=2, fill_value=np.nan)
        data = data.numpy()

        for rollout_step in range(pl_module.rollout):
            fig = plot_predicted_multilevel_flat_sample(
                plot_parameters_dict,
                self.config.diagnostics.plot.per_sample,
                self.latlons,
                self.config.diagnostics.plot.accumulation_levels_plot,
                self.config.diagnostics.plot.cmap_accumulation,
                data[0, ...].squeeze(),
                data[rollout_step + 1, ...].squeeze(),
                output_tensor[rollout_step, ...],
                precip_and_related_fields=self.precip_and_related_fields,
            )

            self._output_figure(
                logger,
                fig,
                epoch=epoch,
                tag=f"gnn_pred_val_sample_rstep{rollout_step:02d}_batch{batch_idx:04d}_rank0",
                exp_log_tag=f"val_pred_sample_rstep{rollout_step:02d}_rank{local_rank:01d}",
            )

    def on_validation_batch_end(
        self,
        trainer: pl.Trainer,
        pl_module: pl.Lightning_module,
        outputs: list[torch.Tensor],
        batch: torch.Tensor,
        batch_idx: int,
    ) -> None:
        if batch_idx % self.plot_frequency == 0:
            self.plot(trainer, pl_module, outputs, batch, batch_idx, epoch=trainer.current_epoch)


class PlotAdditionalMetrics(BasePlotCallback):
    """Plots TP related metric comparing target and prediction.

    The actual increment (output - input) is plot for prognostic variables while the output is plot for diagnostic ones.

    - Power Spectrum
    - Histograms
    """

    def __init__(self, config: OmegaConf) -> None:
        """Initialise the PlotAdditionalMetrics callback.

        Parameters
        ----------
        config : OmegaConf
            Config object

        """
        super().__init__(config)
        self.sample_idx = self.config.diagnostics.plot.sample_idx
        self.parameters_histogram = self.config.diagnostics.plot.parameters_histogram
        self.parameters_spectrum = self.config.diagnostics.plot.parameters_spectrum
        self.diagnostics = [] if self.config.data.diagnostic is None else self.config.data.diagnostic
        if self.parameters_histogram is None:
            self.parameters_histogram = []
        if self.parameters_spectrum is None:
            self.parameters_spectrum = []
        self.precip_and_related_fields = self.config.diagnostics.plot.precip_and_related_fields
        LOGGER.info(f"Using precip histogram plotting method for fields: {self.precip_and_related_fields}")

    @rank_zero_only
    def _plot(
        self,
        trainer: pl.Trainer,
        pl_module: pl.LightningModule,
        outputs: list,
        batch: torch.Tensor,
        batch_idx: int,
        epoch: int,
    ) -> None:
        logger = trainer.logger

        # When running in Async mode, it might happen that in the last epoch these tensors
        # have been moved to the cpu (and then the denormalising would fail as the 'input_tensor' would be on CUDA
        # but internal ones would be on the cpu), The lines below allow to address this problem
        if self.pre_processors is None:
            # Copy to be used across all the training cycle
            self.pre_processors = copy.deepcopy(pl_module.model.pre_processors).cpu()
        if self.post_processors is None:
            # Copy to be used across all the training cycle
            self.post_processors = copy.deepcopy(pl_module.model.post_processors).cpu()
        if self.latlons is None:
            self.latlons = np.rad2deg(pl_module.latlons_data.clone().cpu().numpy())
        local_rank = pl_module.local_rank
        batch = pl_module.model.pre_processors(batch, in_place=False)
        input_tensor = batch[
            self.sample_idx,
            pl_module.multi_step - 1 : pl_module.multi_step + pl_module.rollout + 1,
            ...,
            pl_module.data_indices.internal_data.output.full,
        ].cpu()
        data = self.post_processors(input_tensor)
        output_tensor = self.post_processors(
            torch.cat(tuple(x[self.sample_idx : self.sample_idx + 1, ...].cpu() for x in outputs[1])),
            in_place=False,
        )

        output_tensor = pl_module.output_mask.apply(output_tensor, dim=2, fill_value=np.nan).numpy()
        data[1:, ...] = pl_module.output_mask.apply(data[1:, ...], dim=2, fill_value=np.nan)
        data = data.numpy()

        for rollout_step in range(pl_module.rollout):
            if len(self.parameters_histogram) > 0:
                # Build dictionary of inidicies and parameters to be plotted

                plot_parameters_dict_histogram = {
                    pl_module.data_indices.model.output.name_to_index[name]: (name, name not in self.diagnostics)
                    for name in self.parameters_histogram
                }

                fig = plot_histogram(
                    plot_parameters_dict_histogram,
                    data[0, ...].squeeze(),
                    data[rollout_step + 1, ...].squeeze(),
                    output_tensor[rollout_step, ...],
                    precip_and_related_fields=self.precip_and_related_fields,
                )

                self._output_figure(
                    logger,
                    fig,
                    epoch=epoch,
                    tag=f"gnn_pred_val_histo_rstep_{rollout_step:02d}_batch{batch_idx:04d}_rank0",
                    exp_log_tag=f"val_pred_histo_rstep_{rollout_step:02d}_rank{local_rank:01d}",
                )

            if len(self.parameters_spectrum) > 0:
                # Build dictionary of inidicies and parameters to be plotted

                plot_parameters_dict_spectrum = {
                    pl_module.data_indices.model.output.name_to_index[name]: (name, name not in self.diagnostics)
                    for name in self.parameters_spectrum
                }

                fig = plot_power_spectrum(
                    plot_parameters_dict_spectrum,
                    self.latlons,
                    data[0, ...].squeeze(),
                    data[rollout_step + 1, ...].squeeze(),
                    output_tensor[rollout_step, ...],
                )

                self._output_figure(
                    logger,
                    fig,
                    epoch=epoch,
                    tag=f"gnn_pred_val_spec_rstep_{rollout_step:02d}_batch{batch_idx:04d}_rank0",
                    exp_log_tag=f"val_pred_spec_rstep_{rollout_step:02d}_rank{local_rank:01d}",
                )

    def on_validation_batch_end(
        self,
        trainer: pl.Trainer,
        pl_module: pl.LightningModule,
        outputs: list[torch.Tensor],
        batch: torch.Tensor,
        batch_idx: int,
    ) -> None:
        if batch_idx % self.plot_frequency == 0:
            self.plot(trainer, pl_module, outputs, batch, batch_idx, epoch=trainer.current_epoch)


class ParentUUIDCallback(Callback):
    """A callback that retrieves the parent UUID for a model, if it is a child model."""

    def __init__(self, config: OmegaConf) -> None:
        """Initialise the ParentUUIDCallback callback.

        Parameters
        ----------
        config : OmegaConf
            Config object

        """
        super().__init__()
        self.config = config

    def on_load_checkpoint(
        self,
        trainer: pl.Trainer,
        pl_module: pl.LightningModule,
        checkpoint: torch.nn.Module,
    ) -> None:
        del trainer  # unused
        pl_module.hparams["metadata"]["parent_uuid"] = checkpoint["hyper_parameters"]["metadata"]["uuid"]


class AnemoiCheckpoint(ModelCheckpoint):
    """A checkpoint callback that saves the model after every validation epoch."""

    def __init__(self, config: OmegaConf, **kwargs: dict) -> None:
        """Initialise the AnemoiCheckpoint callback.

        Parameters
        ----------
        config : OmegaConf
            Config object
        kwargs : dict
            Additional keyword arguments for Pytorch ModelCheckpoint

        """
        super().__init__(**kwargs)
        self.config = config
        self.start = time.time()
        self._model_metadata = None
        self._tracker_metadata = None
        self._tracker_name = None

    @staticmethod
    def _torch_drop_down(trainer: pl.Trainer) -> torch.nn.Module:
        # Get the model from the DataParallel wrapper, for single and multi-gpu cases
        assert hasattr(trainer, "model"), "Trainer has no attribute 'model'! Is the Pytorch Lightning version correct?"
        return trainer.model.module.model if hasattr(trainer.model, "module") else trainer.model.model

    @rank_zero_only
    def model_metadata(self, model: torch.nn.Module) -> dict:
        if self._model_metadata is not None:
            return self._model_metadata

        self._model_metadata = {
            "model": model.__class__.__name__,
            "trainable_parameters": sum(p.numel() for p in model.parameters() if p.requires_grad),
            "total_parameters": sum(p.numel() for p in model.parameters()),
            "summary": repr(
                torchinfo.summary(
                    model,
                    depth=50,
                    verbose=0,
                    row_settings=["var_names"],
                ),
            ),
        }

        return self._model_metadata

    def tracker_metadata(self, trainer: pl.Trainer) -> dict:
        if self._tracker_metadata is not None:
            return {self._tracker_name: self._tracker_metadata}

        if self.config.diagnostics.log.wandb.enabled:
            self._tracker_name = "wand"
            import wandb

            run = wandb.run
            if run is not None:
                self._tracker_metadata = {
                    "id": run.id,
                    "name": run.name,
                    "url": run.url,
                    "project": run.project,
                }
            return {self._tracker_name: self._tracker_metadata}

        if self.config.diagnostics.log.mlflow.enabled:
            self._tracker_name = "mlflow"

            from anemoi.training.diagnostics.mlflow.logger import AnemoiMLflowLogger

            mlflow_logger = next(logger for logger in trainer.loggers if isinstance(logger, AnemoiMLflowLogger))
            run_id = mlflow_logger.run_id
            run = mlflow_logger._mlflow_client.get_run(run_id)

            if run is not None:
                self._tracker_metadata = {
                    "id": run.info.run_id,
                    "name": run.info.run_name,
                    "url": run.info.artifact_uri,
                    "project": run.info.experiment_id,
                }
            return {self._tracker_name: self._tracker_metadata}

        return {}

    def _remove_checkpoint(self, trainer: "pl.Trainer", filepath: str) -> None:
        """Calls the strategy to remove the checkpoint file."""
        super()._remove_checkpoint(trainer, filepath)
        trainer.strategy.remove_checkpoint(self._get_inference_checkpoint_filepath(filepath))

    def _get_inference_checkpoint_filepath(self, filepath: str) -> str:
        """Defines the filepath for the inference checkpoint."""
        return Path(filepath).parent / Path("inference-" + str(Path(filepath).name))

    def _save_checkpoint(self, trainer: pl.Trainer, lightning_checkpoint_filepath: str) -> None:
        if trainer.is_global_zero:
            model = self._torch_drop_down(trainer)

            # We want a different uuid each time we save the model
            # so we can tell them apart in the catalogue (i.e. different epochs)
            checkpoint_uuid = str(uuid.uuid4())
            trainer.lightning_module._hparams["metadata"]["uuid"] = checkpoint_uuid

            trainer.lightning_module._hparams["metadata"]["model"] = self.model_metadata(model)
            trainer.lightning_module._hparams["metadata"]["tracker"] = self.tracker_metadata(trainer)

            trainer.lightning_module._hparams["metadata"]["training"] = {
                "current_epoch": trainer.current_epoch,
                "global_step": trainer.global_step,
                "elapsed_time": time.time() - self.start,
            }

            Path(lightning_checkpoint_filepath).parent.mkdir(parents=True, exist_ok=True)

            save_config = model.config
            model.config = None

            tmp_metadata = model.metadata
            model.metadata = None

            metadata = dict(**tmp_metadata)

            inference_checkpoint_filepath = self._get_inference_checkpoint_filepath(lightning_checkpoint_filepath)

            torch.save(model, inference_checkpoint_filepath)

            save_metadata(inference_checkpoint_filepath, metadata)

            model.config = save_config
            model.metadata = tmp_metadata

            self._last_global_step_saved = trainer.global_step

        trainer.strategy.barrier()

        # saving checkpoint used for pytorch-lightning based training
        trainer.save_checkpoint(lightning_checkpoint_filepath, self.save_weights_only)

        self._last_global_step_saved = trainer.global_step
        self._last_checkpoint_saved = lightning_checkpoint_filepath

        if trainer.is_global_zero:
            from weakref import proxy

            # save metadata for the training checkpoint in the same format as inference
            save_metadata(lightning_checkpoint_filepath, metadata)

            # notify loggers
            for logger in trainer.loggers:
                logger.after_save_checkpoint(proxy(self))


def get_callbacks(config: DictConfig) -> list:  # noqa: C901
    """Setup callbacks for PyTorch Lightning trainer.

    Parameters
    ----------
    config : DictConfig
        Job configuration

    Returns
    -------
    List
        A list of PyTorch Lightning callbacks

    """
=======
>>>>>>> 9eb68a74
    checkpoint_settings = {
        "dirpath": config.hardware.paths.checkpoints,
        "verbose": False,
        # save weights, optimizer states, LR-schedule states, hyperparameters etc.
        # https://pytorch-lightning.readthedocs.io/en/stable/common/checkpointing_basic.html#contents-of-a-checkpoint
        "save_weights_only": False,
        "auto_insert_metric_name": False,
        # save after every validation epoch, if we've improved
        "save_on_train_epoch_end": False,
        "enable_version_counter": False,
    }

    ckpt_frequency_save_dict = {}

    for key, frequency_dict in config.diagnostics.checkpoint.items():
        frequency = frequency_dict["save_frequency"]
        n_saved = frequency_dict["num_models_saved"]
        if key == "every_n_minutes" and frequency_dict["save_frequency"] is not None:
            target = "train_time_interval"
            frequency = timedelta(minutes=frequency_dict["save_frequency"])
        else:
            target = key
        ckpt_frequency_save_dict[target] = (
            config.hardware.files.checkpoint[key],
            frequency,
            n_saved,
        )

    if not config.diagnostics.profiler:
        for save_key, (
            name,
            save_frequency,
            save_n_models,
        ) in ckpt_frequency_save_dict.items():
            if save_frequency is not None:
                LOGGER.debug("Checkpoint callback at %s = %s ...", save_key, save_frequency)
                return (
                    # save_top_k: the save_top_k flag can either save the best or the last k checkpoints
                    # depending on the monitor flag on ModelCheckpoint.
                    # See https://lightning.ai/docs/pytorch/stable/common/checkpointing_intermediate.html for reference
                    [
                        AnemoiCheckpoint(
                            config=config,
                            filename=name,
                            save_last=True,
                            **{save_key: save_frequency},
                            # if save_top_k == k, last k models saved; if save_top_k == -1, all models are saved
                            save_top_k=save_n_models,
                            monitor="step",
                            mode="max",
                            **checkpoint_settings,
                        ),
                    ]
                )
            LOGGER.debug("Not setting up a checkpoint callback with %s", save_key)
    else:
        # the tensorboard logger + pytorch profiler cause pickling errors when writing checkpoints
        LOGGER.warning("Profiling is enabled - will not write any training or inference model checkpoints!")
    return None


def _get_config_enabled_callbacks(config: DictConfig) -> list[Callback]:
    """Get callbacks that are enabled in the config as according to CONFIG_ENABLED_CALLBACKS."""
    callbacks = []

    def check_key(config: dict, key: str | Iterable[str] | Callable[[DictConfig], bool]) -> bool:
        """Check key in config."""
        if isinstance(key, Callable):
            return key(config)
        if isinstance(key, str):
            return nestedget(config, key, False)
        if isinstance(key, Iterable):
            return all(nestedget(config, k, False) for k in key)
        return nestedget(config, key, False)

    for enable_key, callback_list in CONFIG_ENABLED_CALLBACKS:
        if check_key(config, enable_key):
            callbacks.append(callback_list(config))

    return callbacks


def get_callbacks(config: DictConfig) -> list[Callback]:
    """Setup callbacks for PyTorch Lightning trainer.

    Set `config.diagnostics.callbacks` to a list of callback configurations
    in hydra form.

    E.g.:
    ```
    callbacks:
        - _target_: anemoi.training.diagnostics.callbacks.RolloutEval
          rollout: 1
          frequency: 12
    ```

    Set `config.diagnostics.plot.callbacks` to a list of plot callback configurations
    will only be added if `config.diagnostics.plot.enabled` is set to True.

    A callback must take a `DictConfig` in its `__init__` method as the first argument,
    which will be the complete configuration object.

    Some callbacks are added by default, depending on the configuration.
    See CONFIG_ENABLED_CALLBACKS for more information.

    Parameters
    ----------
    config : DictConfig
        Job configuration

    Returns
    -------
    List[Callback]
        A list of PyTorch Lightning callbacks

    """
    trainer_callbacks: list[Callback] = []

    # Get Checkpoint callback
    checkpoint_callback = _get_checkpoint_callback(config)
    if checkpoint_callback is not None:
        trainer_callbacks.extend(checkpoint_callback)

    # Base callbacks
    trainer_callbacks.extend(
        instantiate(callback, config) for callback in config.diagnostics.get("callbacks", None) or []
    )

    # Plotting callbacks

    trainer_callbacks.extend(
        instantiate(callback, config) for callback in config.diagnostics.plot.get("callbacks", None) or []
    )

    # Extend with config enabled callbacks
    trainer_callbacks.extend(_get_config_enabled_callbacks(config))

    # Parent UUID callback
    trainer_callbacks.append(ParentUUIDCallback(config))

    return trainer_callbacks


__all__ = ["get_callbacks"]<|MERGE_RESOLUTION|>--- conflicted
+++ resolved
@@ -19,19 +19,10 @@
 from hydra.utils import instantiate
 from omegaconf import DictConfig
 
-<<<<<<< HEAD
-from anemoi.training.diagnostics.plots import init_plot_settings
-from anemoi.training.diagnostics.plots import plot_graph_node_features
-from anemoi.training.diagnostics.plots import plot_histogram
-from anemoi.training.diagnostics.plots import plot_losses
-from anemoi.training.diagnostics.plots import plot_power_spectrum
-from anemoi.training.diagnostics.plots import plot_predicted_multilevel_flat_sample
-=======
 from anemoi.training.diagnostics.callbacks.checkpoint import AnemoiCheckpoint
 from anemoi.training.diagnostics.callbacks.optimiser import LearningRateMonitor
 from anemoi.training.diagnostics.callbacks.optimiser import StochasticWeightAveraging
 from anemoi.training.diagnostics.callbacks.provenance import ParentUUIDCallback
->>>>>>> 9eb68a74
 
 if TYPE_CHECKING:
     from pytorch_lightning.callbacks import Callback
@@ -70,640 +61,6 @@
     if not config.diagnostics.get("enable_checkpointing", True):
         return []
 
-<<<<<<< HEAD
-    def __init__(self, config: OmegaConf) -> None:
-        """Initialise the GraphTrainableFeaturesPlot callback.
-
-        Parameters
-        ----------
-        config : OmegaConf
-            Config object
-
-        """
-        super().__init__(config)
-        self._graph_name_data = config.graph.data
-        self._graph_name_hidden = config.graph.hidden
-
-    @rank_zero_only
-    def _plot(
-        self,
-        trainer: pl.Trainer,
-        model: torch.nn.Module,
-        tag: str,
-        exp_log_tag: str,
-    ) -> None:
-        fig = plot_graph_node_features(model, [self._graph_name_data, self._graph_name_hidden])
-        self._output_figure(trainer.logger, fig, epoch=trainer.current_epoch, tag=tag, exp_log_tag=exp_log_tag)
-
-    @rank_zero_only
-    def on_validation_epoch_start(self, trainer: pl.Trainer, pl_module: pl.LightningModule) -> None:
-        model = pl_module.model.module.model if hasattr(pl_module.model, "module") else pl_module.model.model
-
-        self.plot(trainer, model, tag="node_trainable_params", exp_log_tag="node_trainable_params")
-
-
-class PlotLoss(BasePlotCallback):
-    """Plots the unsqueezed loss over rollouts."""
-
-    def __init__(self, config: OmegaConf) -> None:
-        """Initialise the PlotLoss callback.
-
-        Parameters
-        ----------
-        config : OmegaConf
-            Object with configuration settings
-
-        """
-        super().__init__(config)
-        self.parameter_names = None
-        self.parameter_groups = self.config.diagnostics.plot.parameter_groups
-        self.spatial_group_mask = self.config.diagnostics.plot.get("spatial_group_mask", None)
-        if self.parameter_groups is None:
-            self.parameter_groups = {}
-
-    @cached_property
-    def sort_and_color_by_parameter_group(self) -> tuple[np.ndarray, np.ndarray, dict, list]:
-        """Sort parameters by group and prepare colors."""
-
-        def automatically_determine_group(name: str) -> str:
-            # first prefix of parameter name is group name
-            parts = name.split("_")
-            return parts[0]
-
-        # group parameters by their determined group name for > 15 parameters
-        if len(self.parameter_names) <= 15:
-            # for <= 15 parameters, keep the full name of parameters
-            parameters_to_groups = np.array(self.parameter_names)
-            sort_by_parameter_group = np.arange(len(self.parameter_names), dtype=int)
-        else:
-            parameters_to_groups = np.array(
-                [
-                    next(
-                        (
-                            group_name
-                            for group_name, group_parameters in self.parameter_groups.items()
-                            if name in group_parameters
-                        ),
-                        automatically_determine_group(name),
-                    )
-                    for name in self.parameter_names
-                ],
-            )
-
-            unique_group_list, group_inverse, group_counts = np.unique(
-                parameters_to_groups,
-                return_inverse=True,
-                return_counts=True,
-            )
-
-            # join parameter groups that appear only once and are not given in config-file
-            unique_group_list = np.array(
-                [
-                    unique_group_list[tn] if count > 1 or unique_group_list[tn] in self.parameter_groups else "other"
-                    for tn, count in enumerate(group_counts)
-                ],
-            )
-            parameters_to_groups = unique_group_list[group_inverse]
-            unique_group_list, group_inverse = np.unique(parameters_to_groups, return_inverse=True)
-
-            # sort parameters by groups
-            sort_by_parameter_group = np.argsort(group_inverse, kind="stable")
-
-        # apply new order to parameters
-        sorted_parameter_names = np.array(self.parameter_names)[sort_by_parameter_group]
-        parameters_to_groups = parameters_to_groups[sort_by_parameter_group]
-        unique_group_list, group_inverse, group_counts = np.unique(
-            parameters_to_groups,
-            return_inverse=True,
-            return_counts=True,
-        )
-
-        # get a color per group and project to parameter list
-        cmap = "tab10" if len(unique_group_list) <= 10 else "tab20"
-        if len(unique_group_list) > 20:
-            LOGGER.warning("More than 20 groups detected, but colormap has only 20 colors.")
-        # if all groups have count 1 use black color
-        bar_color_per_group = (
-            np.tile("k", len(group_counts))
-            if not np.any(group_counts - 1)
-            else plt.get_cmap(cmap)(np.linspace(0, 1, len(unique_group_list)))
-        )
-
-        # set x-ticks
-        x_tick_positions = np.cumsum(group_counts) - group_counts / 2 - 0.5
-        xticks = dict(zip(unique_group_list, x_tick_positions))
-
-        legend_patches = []
-        for group_idx, group in enumerate(unique_group_list):
-            text_label = f"{group}: "
-            string_length = len(text_label)
-            for ii in np.where(group_inverse == group_idx)[0]:
-                text_label += sorted_parameter_names[ii] + ", "
-                string_length += len(sorted_parameter_names[ii]) + 2
-                if string_length > 50:
-                    # linebreak after 50 characters
-                    text_label += "\n"
-                    string_length = 0
-            legend_patches.append(mpatches.Patch(color=bar_color_per_group[group_idx], label=text_label[:-2]))
-
-        return sort_by_parameter_group, bar_color_per_group[group_inverse], xticks, legend_patches
-
-    @rank_zero_only
-    def _plot(
-        self,
-        trainer: pl.Trainer,
-        pl_module: pl.Lightning_module,
-        outputs: list[torch.Tensor],
-        batch: torch.Tensor,
-        batch_idx: int,
-        epoch: int,
-    ) -> None:
-        logger = trainer.logger
-
-        parameter_names = list(pl_module.data_indices.internal_model.output.name_to_index.keys())
-        parameter_positions = list(pl_module.data_indices.internal_model.output.name_to_index.values())
-        # reorder parameter_names by position
-        self.parameter_names = [parameter_names[i] for i in np.argsort(parameter_positions)]
-
-        if self.spatial_group_mask is not None:
-            spatial_mask = pl_module.model.graph_data[pl_module.model.model._graph_name_data][self.spatial_group_mask]
-            spatial_mask = spatial_mask.squeeze().to(batch.device)
-
-        sort_by_parameter_group, colors, xticks, legend_patches = self.sort_and_color_by_parameter_group
-
-        batch = pl_module.model.pre_processors(batch, in_place=False)
-        for rollout_step in range(pl_module.rollout):
-            y_hat = outputs[1][rollout_step]
-            y_true = batch[
-                :, pl_module.multi_step + rollout_step, ..., pl_module.data_indices.internal_data.output.full
-            ]
-            loss = {"Loss": pl_module.loss(y_hat, y_true, squash=False).cpu().numpy()[sort_by_parameter_group]}
-
-            if self.spatial_group_mask is not None:
-                loss[f"Loss ({self.spatial_group_mask}=True)"] = (
-                    pl_module.loss(
-                        torch.where(spatial_mask.unsqueeze(-1), y_hat, 0),
-                        torch.where(spatial_mask.unsqueeze(-1), y_true, 0),
-                        squash=False,
-                    )
-                    .cpu()
-                    .numpy()[sort_by_parameter_group]
-                )
-                loss[f"Loss ({self.spatial_group_mask}=False)"] = (
-                    pl_module.loss(
-                        torch.where(~spatial_mask.unsqueeze(-1), y_hat, 0),
-                        torch.where(~spatial_mask.unsqueeze(-1), y_true, 0),
-                        squash=False,
-                    )
-                    .cpu()
-                    .numpy()[sort_by_parameter_group]
-                )
-
-            fig = plot_losses(loss, colors, xticks, legend_patches)
-
-            self._output_figure(
-                logger,
-                fig,
-                epoch=epoch,
-                tag=f"loss_rstep_rstep{rollout_step:02d}_rank{pl_module.local_rank:01d}",
-                exp_log_tag=f"loss_sample_rstep{rollout_step:02d}_rank{pl_module.local_rank:01d}",
-            )
-
-    def on_validation_batch_end(
-        self,
-        trainer: pl.Trainer,
-        pl_module: pl.LightningModule,
-        outputs: list[torch.Tensor],
-        batch: torch.Tensor,
-        batch_idx: int,
-    ) -> None:
-        if batch_idx % self.plot_frequency == 0:
-            self.plot(trainer, pl_module, outputs, batch, batch_idx, epoch=trainer.current_epoch)
-
-
-class PlotSample(BasePlotCallback):
-    """Plots a post-processed sample: input, target and prediction."""
-
-    def __init__(self, config: OmegaConf) -> None:
-        """Initialise the PlotSample callback.
-
-        Parameters
-        ----------
-        config : OmegaConf
-            Config object
-
-        """
-        super().__init__(config)
-        self.sample_idx = self.config.diagnostics.plot.sample_idx
-        self.precip_and_related_fields = self.config.diagnostics.plot.precip_and_related_fields
-        LOGGER.info(f"Using defined accumulation colormap for fields: {self.precip_and_related_fields}")
-
-    @rank_zero_only
-    def _plot(
-        self,
-        trainer: pl.Trainer,
-        pl_module: pl.Lightning_module,
-        outputs: list[torch.Tensor],
-        batch: torch.Tensor,
-        batch_idx: int,
-        epoch: int,
-    ) -> None:
-        logger = trainer.logger
-
-        # Build dictionary of indices and parameters to be plotted
-        diagnostics = [] if self.config.data.diagnostic is None else self.config.data.diagnostic
-        plot_parameters_dict = {
-            pl_module.data_indices.model.output.name_to_index[name]: (name, name not in diagnostics)
-            for name in self.config.diagnostics.plot.parameters
-        }
-
-        # When running in Async mode, it might happen that in the last epoch these tensors
-        # have been moved to the cpu (and then the denormalising would fail as the 'input_tensor' would be on CUDA
-        # but internal ones would be on the cpu), The lines below allow to address this problem
-        if self.post_processors is None:
-            # Copy to be used across all the training cycle
-            self.post_processors = copy.deepcopy(pl_module.model.post_processors).cpu()
-        if self.latlons is None:
-            self.latlons = np.rad2deg(pl_module.latlons_data.clone().cpu().numpy())
-        local_rank = pl_module.local_rank
-
-        batch = pl_module.model.pre_processors(batch, in_place=False)
-        input_tensor = batch[
-            self.sample_idx,
-            pl_module.multi_step - 1 : pl_module.multi_step + pl_module.rollout + 1,
-            ...,
-            pl_module.data_indices.internal_data.output.full,
-        ].cpu()
-        data = self.post_processors(input_tensor)
-
-        output_tensor = self.post_processors(
-            torch.cat(tuple(x[self.sample_idx : self.sample_idx + 1, ...].cpu() for x in outputs[1])),
-            in_place=False,
-        )
-
-        output_tensor = pl_module.output_mask.apply(output_tensor, dim=2, fill_value=np.nan).numpy()
-        data[1:, ...] = pl_module.output_mask.apply(data[1:, ...], dim=2, fill_value=np.nan)
-        data = data.numpy()
-
-        for rollout_step in range(pl_module.rollout):
-            fig = plot_predicted_multilevel_flat_sample(
-                plot_parameters_dict,
-                self.config.diagnostics.plot.per_sample,
-                self.latlons,
-                self.config.diagnostics.plot.accumulation_levels_plot,
-                self.config.diagnostics.plot.cmap_accumulation,
-                data[0, ...].squeeze(),
-                data[rollout_step + 1, ...].squeeze(),
-                output_tensor[rollout_step, ...],
-                precip_and_related_fields=self.precip_and_related_fields,
-            )
-
-            self._output_figure(
-                logger,
-                fig,
-                epoch=epoch,
-                tag=f"gnn_pred_val_sample_rstep{rollout_step:02d}_batch{batch_idx:04d}_rank0",
-                exp_log_tag=f"val_pred_sample_rstep{rollout_step:02d}_rank{local_rank:01d}",
-            )
-
-    def on_validation_batch_end(
-        self,
-        trainer: pl.Trainer,
-        pl_module: pl.Lightning_module,
-        outputs: list[torch.Tensor],
-        batch: torch.Tensor,
-        batch_idx: int,
-    ) -> None:
-        if batch_idx % self.plot_frequency == 0:
-            self.plot(trainer, pl_module, outputs, batch, batch_idx, epoch=trainer.current_epoch)
-
-
-class PlotAdditionalMetrics(BasePlotCallback):
-    """Plots TP related metric comparing target and prediction.
-
-    The actual increment (output - input) is plot for prognostic variables while the output is plot for diagnostic ones.
-
-    - Power Spectrum
-    - Histograms
-    """
-
-    def __init__(self, config: OmegaConf) -> None:
-        """Initialise the PlotAdditionalMetrics callback.
-
-        Parameters
-        ----------
-        config : OmegaConf
-            Config object
-
-        """
-        super().__init__(config)
-        self.sample_idx = self.config.diagnostics.plot.sample_idx
-        self.parameters_histogram = self.config.diagnostics.plot.parameters_histogram
-        self.parameters_spectrum = self.config.diagnostics.plot.parameters_spectrum
-        self.diagnostics = [] if self.config.data.diagnostic is None else self.config.data.diagnostic
-        if self.parameters_histogram is None:
-            self.parameters_histogram = []
-        if self.parameters_spectrum is None:
-            self.parameters_spectrum = []
-        self.precip_and_related_fields = self.config.diagnostics.plot.precip_and_related_fields
-        LOGGER.info(f"Using precip histogram plotting method for fields: {self.precip_and_related_fields}")
-
-    @rank_zero_only
-    def _plot(
-        self,
-        trainer: pl.Trainer,
-        pl_module: pl.LightningModule,
-        outputs: list,
-        batch: torch.Tensor,
-        batch_idx: int,
-        epoch: int,
-    ) -> None:
-        logger = trainer.logger
-
-        # When running in Async mode, it might happen that in the last epoch these tensors
-        # have been moved to the cpu (and then the denormalising would fail as the 'input_tensor' would be on CUDA
-        # but internal ones would be on the cpu), The lines below allow to address this problem
-        if self.pre_processors is None:
-            # Copy to be used across all the training cycle
-            self.pre_processors = copy.deepcopy(pl_module.model.pre_processors).cpu()
-        if self.post_processors is None:
-            # Copy to be used across all the training cycle
-            self.post_processors = copy.deepcopy(pl_module.model.post_processors).cpu()
-        if self.latlons is None:
-            self.latlons = np.rad2deg(pl_module.latlons_data.clone().cpu().numpy())
-        local_rank = pl_module.local_rank
-        batch = pl_module.model.pre_processors(batch, in_place=False)
-        input_tensor = batch[
-            self.sample_idx,
-            pl_module.multi_step - 1 : pl_module.multi_step + pl_module.rollout + 1,
-            ...,
-            pl_module.data_indices.internal_data.output.full,
-        ].cpu()
-        data = self.post_processors(input_tensor)
-        output_tensor = self.post_processors(
-            torch.cat(tuple(x[self.sample_idx : self.sample_idx + 1, ...].cpu() for x in outputs[1])),
-            in_place=False,
-        )
-
-        output_tensor = pl_module.output_mask.apply(output_tensor, dim=2, fill_value=np.nan).numpy()
-        data[1:, ...] = pl_module.output_mask.apply(data[1:, ...], dim=2, fill_value=np.nan)
-        data = data.numpy()
-
-        for rollout_step in range(pl_module.rollout):
-            if len(self.parameters_histogram) > 0:
-                # Build dictionary of inidicies and parameters to be plotted
-
-                plot_parameters_dict_histogram = {
-                    pl_module.data_indices.model.output.name_to_index[name]: (name, name not in self.diagnostics)
-                    for name in self.parameters_histogram
-                }
-
-                fig = plot_histogram(
-                    plot_parameters_dict_histogram,
-                    data[0, ...].squeeze(),
-                    data[rollout_step + 1, ...].squeeze(),
-                    output_tensor[rollout_step, ...],
-                    precip_and_related_fields=self.precip_and_related_fields,
-                )
-
-                self._output_figure(
-                    logger,
-                    fig,
-                    epoch=epoch,
-                    tag=f"gnn_pred_val_histo_rstep_{rollout_step:02d}_batch{batch_idx:04d}_rank0",
-                    exp_log_tag=f"val_pred_histo_rstep_{rollout_step:02d}_rank{local_rank:01d}",
-                )
-
-            if len(self.parameters_spectrum) > 0:
-                # Build dictionary of inidicies and parameters to be plotted
-
-                plot_parameters_dict_spectrum = {
-                    pl_module.data_indices.model.output.name_to_index[name]: (name, name not in self.diagnostics)
-                    for name in self.parameters_spectrum
-                }
-
-                fig = plot_power_spectrum(
-                    plot_parameters_dict_spectrum,
-                    self.latlons,
-                    data[0, ...].squeeze(),
-                    data[rollout_step + 1, ...].squeeze(),
-                    output_tensor[rollout_step, ...],
-                )
-
-                self._output_figure(
-                    logger,
-                    fig,
-                    epoch=epoch,
-                    tag=f"gnn_pred_val_spec_rstep_{rollout_step:02d}_batch{batch_idx:04d}_rank0",
-                    exp_log_tag=f"val_pred_spec_rstep_{rollout_step:02d}_rank{local_rank:01d}",
-                )
-
-    def on_validation_batch_end(
-        self,
-        trainer: pl.Trainer,
-        pl_module: pl.LightningModule,
-        outputs: list[torch.Tensor],
-        batch: torch.Tensor,
-        batch_idx: int,
-    ) -> None:
-        if batch_idx % self.plot_frequency == 0:
-            self.plot(trainer, pl_module, outputs, batch, batch_idx, epoch=trainer.current_epoch)
-
-
-class ParentUUIDCallback(Callback):
-    """A callback that retrieves the parent UUID for a model, if it is a child model."""
-
-    def __init__(self, config: OmegaConf) -> None:
-        """Initialise the ParentUUIDCallback callback.
-
-        Parameters
-        ----------
-        config : OmegaConf
-            Config object
-
-        """
-        super().__init__()
-        self.config = config
-
-    def on_load_checkpoint(
-        self,
-        trainer: pl.Trainer,
-        pl_module: pl.LightningModule,
-        checkpoint: torch.nn.Module,
-    ) -> None:
-        del trainer  # unused
-        pl_module.hparams["metadata"]["parent_uuid"] = checkpoint["hyper_parameters"]["metadata"]["uuid"]
-
-
-class AnemoiCheckpoint(ModelCheckpoint):
-    """A checkpoint callback that saves the model after every validation epoch."""
-
-    def __init__(self, config: OmegaConf, **kwargs: dict) -> None:
-        """Initialise the AnemoiCheckpoint callback.
-
-        Parameters
-        ----------
-        config : OmegaConf
-            Config object
-        kwargs : dict
-            Additional keyword arguments for Pytorch ModelCheckpoint
-
-        """
-        super().__init__(**kwargs)
-        self.config = config
-        self.start = time.time()
-        self._model_metadata = None
-        self._tracker_metadata = None
-        self._tracker_name = None
-
-    @staticmethod
-    def _torch_drop_down(trainer: pl.Trainer) -> torch.nn.Module:
-        # Get the model from the DataParallel wrapper, for single and multi-gpu cases
-        assert hasattr(trainer, "model"), "Trainer has no attribute 'model'! Is the Pytorch Lightning version correct?"
-        return trainer.model.module.model if hasattr(trainer.model, "module") else trainer.model.model
-
-    @rank_zero_only
-    def model_metadata(self, model: torch.nn.Module) -> dict:
-        if self._model_metadata is not None:
-            return self._model_metadata
-
-        self._model_metadata = {
-            "model": model.__class__.__name__,
-            "trainable_parameters": sum(p.numel() for p in model.parameters() if p.requires_grad),
-            "total_parameters": sum(p.numel() for p in model.parameters()),
-            "summary": repr(
-                torchinfo.summary(
-                    model,
-                    depth=50,
-                    verbose=0,
-                    row_settings=["var_names"],
-                ),
-            ),
-        }
-
-        return self._model_metadata
-
-    def tracker_metadata(self, trainer: pl.Trainer) -> dict:
-        if self._tracker_metadata is not None:
-            return {self._tracker_name: self._tracker_metadata}
-
-        if self.config.diagnostics.log.wandb.enabled:
-            self._tracker_name = "wand"
-            import wandb
-
-            run = wandb.run
-            if run is not None:
-                self._tracker_metadata = {
-                    "id": run.id,
-                    "name": run.name,
-                    "url": run.url,
-                    "project": run.project,
-                }
-            return {self._tracker_name: self._tracker_metadata}
-
-        if self.config.diagnostics.log.mlflow.enabled:
-            self._tracker_name = "mlflow"
-
-            from anemoi.training.diagnostics.mlflow.logger import AnemoiMLflowLogger
-
-            mlflow_logger = next(logger for logger in trainer.loggers if isinstance(logger, AnemoiMLflowLogger))
-            run_id = mlflow_logger.run_id
-            run = mlflow_logger._mlflow_client.get_run(run_id)
-
-            if run is not None:
-                self._tracker_metadata = {
-                    "id": run.info.run_id,
-                    "name": run.info.run_name,
-                    "url": run.info.artifact_uri,
-                    "project": run.info.experiment_id,
-                }
-            return {self._tracker_name: self._tracker_metadata}
-
-        return {}
-
-    def _remove_checkpoint(self, trainer: "pl.Trainer", filepath: str) -> None:
-        """Calls the strategy to remove the checkpoint file."""
-        super()._remove_checkpoint(trainer, filepath)
-        trainer.strategy.remove_checkpoint(self._get_inference_checkpoint_filepath(filepath))
-
-    def _get_inference_checkpoint_filepath(self, filepath: str) -> str:
-        """Defines the filepath for the inference checkpoint."""
-        return Path(filepath).parent / Path("inference-" + str(Path(filepath).name))
-
-    def _save_checkpoint(self, trainer: pl.Trainer, lightning_checkpoint_filepath: str) -> None:
-        if trainer.is_global_zero:
-            model = self._torch_drop_down(trainer)
-
-            # We want a different uuid each time we save the model
-            # so we can tell them apart in the catalogue (i.e. different epochs)
-            checkpoint_uuid = str(uuid.uuid4())
-            trainer.lightning_module._hparams["metadata"]["uuid"] = checkpoint_uuid
-
-            trainer.lightning_module._hparams["metadata"]["model"] = self.model_metadata(model)
-            trainer.lightning_module._hparams["metadata"]["tracker"] = self.tracker_metadata(trainer)
-
-            trainer.lightning_module._hparams["metadata"]["training"] = {
-                "current_epoch": trainer.current_epoch,
-                "global_step": trainer.global_step,
-                "elapsed_time": time.time() - self.start,
-            }
-
-            Path(lightning_checkpoint_filepath).parent.mkdir(parents=True, exist_ok=True)
-
-            save_config = model.config
-            model.config = None
-
-            tmp_metadata = model.metadata
-            model.metadata = None
-
-            metadata = dict(**tmp_metadata)
-
-            inference_checkpoint_filepath = self._get_inference_checkpoint_filepath(lightning_checkpoint_filepath)
-
-            torch.save(model, inference_checkpoint_filepath)
-
-            save_metadata(inference_checkpoint_filepath, metadata)
-
-            model.config = save_config
-            model.metadata = tmp_metadata
-
-            self._last_global_step_saved = trainer.global_step
-
-        trainer.strategy.barrier()
-
-        # saving checkpoint used for pytorch-lightning based training
-        trainer.save_checkpoint(lightning_checkpoint_filepath, self.save_weights_only)
-
-        self._last_global_step_saved = trainer.global_step
-        self._last_checkpoint_saved = lightning_checkpoint_filepath
-
-        if trainer.is_global_zero:
-            from weakref import proxy
-
-            # save metadata for the training checkpoint in the same format as inference
-            save_metadata(lightning_checkpoint_filepath, metadata)
-
-            # notify loggers
-            for logger in trainer.loggers:
-                logger.after_save_checkpoint(proxy(self))
-
-
-def get_callbacks(config: DictConfig) -> list:  # noqa: C901
-    """Setup callbacks for PyTorch Lightning trainer.
-
-    Parameters
-    ----------
-    config : DictConfig
-        Job configuration
-
-    Returns
-    -------
-    List
-        A list of PyTorch Lightning callbacks
-
-    """
-=======
->>>>>>> 9eb68a74
     checkpoint_settings = {
         "dirpath": config.hardware.paths.checkpoints,
         "verbose": False,
