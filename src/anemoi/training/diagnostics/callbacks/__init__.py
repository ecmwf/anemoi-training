--- conflicted
+++ resolved
@@ -30,13 +30,8 @@
 LOGGER = logging.getLogger(__name__)
 
 
-<<<<<<< HEAD
 def nestedget(conf: DictConfig, key: str, default: Any) -> Any:
     """Get a nested key from a DictConfig object.
-=======
-def nestedget(conf: DictConfig, key, default):
-    """Get a nested key from a DictConfig object
->>>>>>> 49ce37eb
 
     E.g.
     >>> nestedget(config, "diagnostics.log.wandb.enabled", False)
