--- conflicted
+++ resolved
@@ -122,7 +122,6 @@
         plt.close(fig)  # cleanup
 
     @rank_zero_only
-<<<<<<< HEAD
     def _output_gif(
         self,
         logger: pl.loggers.base.LightningLoggerBase,
@@ -150,7 +149,8 @@
                 logger.experiment.log_artifact(run_id, str(save_path))
 
         plt.close(fig)  # cleanup
-=======
+
+    @rank_zero_only
     def _plot_with_error_catching(self, trainer: pl.Trainer, args: Any, kwargs: Any) -> None:
         """To execute the plot function but ensuring we catch any errors."""
         try:
@@ -160,7 +160,6 @@
 
             LOGGER.exception(traceback.format_exc())
             os._exit(1)  # to force exit when sanity val steps are used
->>>>>>> d0a8866b
 
     def teardown(self, trainer: pl.Trainer, pl_module: pl.LightningModule, stage: str) -> None:
         """Teardown the callback."""
