--- conflicted
+++ resolved
@@ -455,6 +455,7 @@
         pl_module: pl.LightningModule,
         epoch: int,
     ) -> None:
+        _ = epoch
         model = pl_module.model.module.model if hasattr(pl_module.model, "module") else pl_module.model.model
 
         fig = plot_graph_node_features(model, datashader=self.datashader_plotting)
@@ -462,61 +463,19 @@
         self._output_figure(
             trainer.logger,
             fig,
-<<<<<<< HEAD
-            epoch=epoch,
-            tag=tag,
-            exp_log_tag=exp_log_tag,
-        )
-
-
-class GraphEdgeTrainableFeaturesPlot(BasePerEpochPlotCallback):
-    """Trainable edge features plot.
-
-    Visualize the trainable features defined at the edges between meshes.
-    """
-
-    def __init__(self, config: OmegaConf, every_n_epochs: int | None = None) -> None:
-        """Plot trainable edge features.
-
-        Parameters
-        ----------
-        config : OmegaConf
-            Config object
-        every_n_epochs : int | None, optional
-            Override for frequency to plot at, by default None
-        """
-        super().__init__(config, every_n_epochs=every_n_epochs)
-
-    @rank_zero_only
-    def _plot(
-        self,
-        trainer: pl.Trainer,
-        pl_module: pl.LightningModule,
-        epoch: int,
-    ) -> None:
-
-        model = pl_module.model.module.model if hasattr(pl_module.model, "module") else pl_module.model.model
-=======
             epoch=trainer.current_epoch,
             tag="node_trainable_params",
             exp_log_tag="node_trainable_params",
         )
 
->>>>>>> f4932e59
-        fig = plot_graph_edge_features(model)
+        fig = plot_graph_edge_features(model, datashader=self.datashader_plotting)
 
         self._output_figure(
             trainer.logger,
             fig,
-<<<<<<< HEAD
-            epoch=epoch,
-            tag=tag,
-            exp_log_tag=exp_log_tag,
-=======
             epoch=trainer.current_epoch,
             tag="edge_trainable_params",
             exp_log_tag="edge_trainable_params",
->>>>>>> f4932e59
         )
 
 
