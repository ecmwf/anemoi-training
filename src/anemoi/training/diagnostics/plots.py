--- conflicted
+++ resolved
@@ -291,10 +291,7 @@
 
         # Visualization trick for tp
         if variable_name in {"tp", "cp"}:
-<<<<<<< HEAD
-=======
             # in-place multiplication does not work here because variables are different numpy types
->>>>>>> 7113de97
             hist_yt = hist_yt * bins_yt[:-1]
             hist_yp = hist_yp * bins_yp[:-1]
         # Plot the modified histogram
