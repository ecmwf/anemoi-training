# (C) Copyright 2024 Anemoi contributors.
#
# This software is licensed under the terms of the Apache Licence Version 2.0
# which can be obtained at http://www.apache.org/licenses/LICENSE-2.0.
#
# In applying this licence, ECMWF does not waive the privileges and immunities
# granted to it by virtue of its status as an intergovernmental organisation
# nor does it submit to any jurisdiction.


from __future__ import annotations

import logging
from typing import TYPE_CHECKING

import datashader as dsh
import matplotlib.pyplot as plt
import matplotlib.style as mplstyle
import numpy as np
import pandas as pd
from anemoi.models.layers.mapper import GraphEdgeMixin
from datashader.mpl_ext import dsshow
from matplotlib.collections import LineCollection
from matplotlib.collections import PathCollection
from matplotlib.colors import BoundaryNorm
from matplotlib.colors import ListedColormap
from matplotlib.colors import Normalize
from matplotlib.colors import TwoSlopeNorm
from pyshtools.expand import SHGLQ
from pyshtools.expand import SHExpandGLQ
from scipy.interpolate import griddata

from anemoi.training.diagnostics.maps import Coastlines
from anemoi.training.diagnostics.maps import EquirectangularProjection

if TYPE_CHECKING:
    from matplotlib.figure import Figure
    from torch import nn

from dataclasses import dataclass

LOGGER = logging.getLogger(__name__)

continents = Coastlines()
LAYOUT = "tight"


@dataclass
class LatLonData:
    latitudes: np.ndarray
    longitudes: np.ndarray
    data: np.ndarray


def equirectangular_projection(latlons: np.array) -> np.array:
    pc = EquirectangularProjection()
    lat, lon = latlons[:, 0], latlons[:, 1]
    pc_lon, pc_lat = pc(lon, lat)
    return pc_lat, pc_lon


def init_plot_settings() -> None:
    """Initialize matplotlib plot settings."""
    small_font_size = 8
    medium_font_size = 10

    mplstyle.use("fast")
    plt.rcParams["path.simplify_threshold"] = 0.9

    plt.rc("font", size=small_font_size)  # controls default text sizes
    plt.rc("axes", titlesize=small_font_size)  # fontsize of the axes title
    plt.rc("axes", labelsize=medium_font_size)  # fontsize of the x and y labels
    plt.rc("xtick", labelsize=small_font_size)  # fontsize of the tick labels
    plt.rc("ytick", labelsize=small_font_size)  # fontsize of the tick labels
    plt.rc("legend", fontsize=small_font_size)  # legend fontsize
    plt.rc("figure", titlesize=small_font_size)  # fontsize of the figure title


def _hide_axes_ticks(ax: plt.Axes) -> None:
    """Hide x/y-axis ticks.

    Parameters
    ----------
    ax : matplotlib.axes
        Axes object handle

    """
    plt.setp(ax.get_xticklabels(), visible=False)
    plt.setp(ax.get_yticklabels(), visible=False)
    ax.tick_params(axis="both", which="both", length=0)


def plot_loss(
    x: np.ndarray,
    colors: np.ndarray,
    xticks: dict[str, int] | None = None,
    legend_patches: list | None = None,
) -> Figure:
    """Plots data for one multilevel sample.

    Parameters
    ----------
    x : np.ndarray
        Data for Plotting of shape (npred,)
    colors : np.ndarray
        Colors for the bars.
    xticks : dict, optional
        Dictionary of xticks, by default None
    legend_patches : list, optional
        List of legend patches, by default None

    Returns
    -------
    Figure
        The figure object handle.

    """
    # create plot
    # more space for legend
    figsize = (8, 3) if legend_patches else (4, 3)
    fig, ax = plt.subplots(1, 1, figsize=figsize, layout=LAYOUT)
    # histogram plot
    ax.bar(np.arange(x.size), x, color=colors, log=1)

    # add xticks and legend if given
    if xticks:
        ax.set_xticks(list(xticks.values()), list(xticks.keys()), rotation=60)
    if legend_patches:
        # legend outside and to the right of the plot
        ax.legend(handles=legend_patches, bbox_to_anchor=(1.01, 1), loc="upper left")

    return fig


def plot_power_spectrum(
    parameters: dict[str, int],
    latlons: np.ndarray,
    x: np.ndarray,
    y_true: np.ndarray,
    y_pred: np.ndarray,
) -> Figure:
    """Plots power spectrum.

    NB: this can be very slow for large data arrays
    call it as infrequently as possible!

    Parameters
    ----------
    parameters : dict[str, int]
        Dictionary of variable names and indices
    latlons : np.ndarray
        lat/lon coordinates array, shape (lat*lon, 2)
    x : np.ndarray
        Input data of shape (lat*lon, nvar*level)
    y_true : np.ndarray
        Expected data of shape (lat*lon, nvar*level)
    y_pred : np.ndarray
        Predicted data of shape (lat*lon, nvar*level)

    Returns
    -------
    Figure
        The figure object handle.

    """
    n_plots_x, n_plots_y = len(parameters), 1

    figsize = (n_plots_y * 4, n_plots_x * 3)
    fig, ax = plt.subplots(n_plots_x, n_plots_y, figsize=figsize, layout=LAYOUT)
    if n_plots_x == 1:
        ax = [ax]

    pc_lat, pc_lon = equirectangular_projection(latlons)

    pc_lon = np.array(pc_lon)
    pc_lat = np.array(pc_lat)
    # Calculate delta_lat on the projected grid
    delta_lat = abs(np.diff(pc_lat))
    non_zero_delta_lat = delta_lat[delta_lat != 0]

    # Define a regular grid for interpolation
    n_pix_lat = int(np.floor(abs(pc_lat.max() - pc_lat.min()) / abs(np.min(non_zero_delta_lat))))
    n_pix_lon = (n_pix_lat - 1) * 2 + 1  # 2*lmax + 1
    regular_pc_lon = np.linspace(pc_lon.min(), pc_lon.max(), n_pix_lon)
    regular_pc_lat = np.linspace(pc_lat.min(), pc_lat.max(), n_pix_lat)
    grid_pc_lon, grid_pc_lat = np.meshgrid(regular_pc_lon, regular_pc_lat)

    for plot_idx, (variable_idx, (variable_name, output_only)) in enumerate(parameters.items()):
        yt = y_true[..., variable_idx].squeeze()
        yp = y_pred[..., variable_idx].squeeze()

        # check for any nan in yt
        nan_flag = np.isnan(yt).any()

        method = "linear" if nan_flag else "cubic"
        if output_only:
            xt = x[..., variable_idx].squeeze()
            yt_i = griddata((pc_lon, pc_lat), (yt - xt), (grid_pc_lon, grid_pc_lat), method=method, fill_value=0.0)
            yp_i = griddata((pc_lon, pc_lat), (yp - xt), (grid_pc_lon, grid_pc_lat), method=method, fill_value=0.0)
        else:
            yt_i = griddata((pc_lon, pc_lat), yt, (grid_pc_lon, grid_pc_lat), method=method, fill_value=0.0)
            yp_i = griddata((pc_lon, pc_lat), yp, (grid_pc_lon, grid_pc_lat), method=method, fill_value=0.0)

        # Masking NaN values
        if nan_flag:
            mask = np.isnan(yt_i)
            if mask.any():
                yt_i = np.where(mask, 0.0, yt_i)
                yp_i = np.where(mask, 0.0, yp_i)

        amplitude_t = np.array(compute_spectra(yt_i))
        amplitude_p = np.array(compute_spectra(yp_i))

        ax[plot_idx].loglog(
            np.arange(1, amplitude_t.shape[0]),
            amplitude_t[1 : (amplitude_t.shape[0])],
            label="Truth (data)",
        )
        ax[plot_idx].loglog(
            np.arange(1, amplitude_p.shape[0]),
            amplitude_p[1 : (amplitude_p.shape[0])],
            label="Predicted",
        )

        ax[plot_idx].legend()
        ax[plot_idx].set_title(variable_name)

        ax[plot_idx].set_xlabel("$k$")
        ax[plot_idx].set_ylabel("$P(k)$")
        ax[plot_idx].set_aspect("auto", adjustable=None)
    return fig


def compute_spectra(field: np.ndarray) -> np.ndarray:
    """Compute spectral variability of a field by wavenumber.

    Parameters
    ----------
    field : np.ndarray
        lat lon field to calculate the spectra of

    Returns
    -------
    np.ndarray
        spectra of field by wavenumber

    """
    field = np.array(field)

    # compute real and imaginary parts of power spectra of field
    lmax = field.shape[0] - 1  # maximum degree of expansion
    zero_w = SHGLQ(lmax)
    coeffs_field = SHExpandGLQ(field, w=zero_w[1], zero=zero_w[0])

    # Re**2 + Im**2
    coeff_amp = coeffs_field[0, :, :] ** 2 + coeffs_field[1, :, :] ** 2

    # sum over meridional direction
    return np.sum(coeff_amp, axis=0)


def plot_histogram(
    parameters: dict[str, int],
    x: np.ndarray,
    y_true: np.ndarray,
    y_pred: np.ndarray,
    precip_and_related_fields: list | None = None,
) -> Figure:
    """Plots histogram.

    NB: this can be very slow for large data arrays
    call it as infrequently as possible!

    Parameters
    ----------
    parameters : dict[str, int]
        Dictionary of variable names and indices
    x : np.ndarray
        Input data of shape (lat*lon, nvar*level)
    y_true : np.ndarray
        Expected data of shape (lat*lon, nvar*level)
    y_pred : np.ndarray
        Predicted data of shape (lat*lon, nvar*level)
    precip_and_related_fields : list, optional
        List of precipitation-like variables, by default []

    Returns
    -------
    Figure
        The figure object handle.

    """
    precip_and_related_fields = precip_and_related_fields or []

    n_plots_x, n_plots_y = len(parameters), 1

    figsize = (n_plots_y * 4, n_plots_x * 3)
    fig, ax = plt.subplots(n_plots_x, n_plots_y, figsize=figsize, layout=LAYOUT)
    if n_plots_x == 1:
        ax = [ax]

    for plot_idx, (variable_idx, (variable_name, output_only)) in enumerate(parameters.items()):
        yt = y_true[..., variable_idx].squeeze()
        yp = y_pred[..., variable_idx].squeeze()
        # postprocessed outputs so we need to handle possible NaNs

        # Calculate the histogram and handle NaNs
        if output_only:
            # histogram of true increment and predicted increment
            xt = x[..., variable_idx].squeeze() * int(output_only)
            yt_xt = yt - xt
            yp_xt = yp - xt
            # enforce the same binning for both histograms
            bin_min = min(np.nanmin(yt_xt), np.nanmin(yp_xt))
            bin_max = max(np.nanmax(yt_xt), np.nanmax(yp_xt))
            hist_yt, bins_yt = np.histogram(yt_xt[~np.isnan(yt_xt)], bins=100, range=[bin_min, bin_max])
            hist_yp, bins_yp = np.histogram(yp_xt[~np.isnan(yp_xt)], bins=100, range=[bin_min, bin_max])
        else:
            # enforce the same binning for both histograms
            bin_min = min(np.nanmin(yt), np.nanmin(yp))
            bin_max = max(np.nanmax(yt), np.nanmax(yp))
            hist_yt, bins_yt = np.histogram(yt[~np.isnan(yt)], bins=100, range=[bin_min, bin_max])
            hist_yp, bins_yp = np.histogram(yp[~np.isnan(yp)], bins=100, range=[bin_min, bin_max])

        # Visualization trick for tp
        if variable_name in precip_and_related_fields:
            # in-place multiplication does not work here because variables are different numpy types
            hist_yt = hist_yt * bins_yt[:-1]
            hist_yp = hist_yp * bins_yp[:-1]
        # Plot the modified histogram
        ax[plot_idx].bar(bins_yt[:-1], hist_yt, width=np.diff(bins_yt), color="blue", alpha=0.7, label="Truth (data)")
        ax[plot_idx].bar(bins_yp[:-1], hist_yp, width=np.diff(bins_yp), color="red", alpha=0.7, label="Predicted")

        ax[plot_idx].set_title(variable_name)
        ax[plot_idx].set_xlabel(variable_name)
        ax[plot_idx].set_ylabel("Density")
        ax[plot_idx].legend()
        ax[plot_idx].set_aspect("auto", adjustable=None)

    return fig


def plot_predicted_multilevel_flat_sample(
    parameters: dict[str, int],
    n_plots_per_sample: int,
    latlons: np.ndarray,
    clevels: float,
    cmap_precip: str,
    x: np.ndarray,
    y_true: np.ndarray,
    y_pred: np.ndarray,
    datashader: bool = False,
    precip_and_related_fields: list | None = None,
) -> Figure:
    """Plots data for one multilevel latlon-"flat" sample.

    NB: this can be very slow for large data arrays
    call it as infrequently as possible!

    Parameters
    ----------
    parameters : dict[str, int]
        Dictionary of variable names and indices
    n_plots_per_sample : int
        Number of plots per sample
    latlons : np.ndarray
        lat/lon coordinates array, shape (lat*lon, 2)
    clevels : float
        Accumulation levels used for precipitation related plots
    cmap_precip: str
        Colors used for each accumulation level
    x : np.ndarray
        Input data of shape (lat*lon, nvar*level)
    y_true : np.ndarray
        Expected data of shape (lat*lon, nvar*level)
    y_pred : np.ndarray
        Predicted data of shape (lat*lon, nvar*level)
    datashader: bool, optional
        Scatter plot, by default False
    precip_and_related_fields : list, optional
        List of precipitation-like variables, by default []

    Returns
    -------
    Figure
        The figure object handle.

    """
    n_plots_x, n_plots_y = len(parameters), n_plots_per_sample

    figsize = (n_plots_y * 4, n_plots_x * 3)
    fig, ax = plt.subplots(n_plots_x, n_plots_y, figsize=figsize, layout=LAYOUT)

    pc_lat, pc_lon = equirectangular_projection(latlons)

    for plot_idx, (variable_idx, (variable_name, output_only)) in enumerate(parameters.items()):
        xt = x[..., variable_idx].squeeze() * int(output_only)
        yt = y_true[..., variable_idx].squeeze()
        yp = y_pred[..., variable_idx].squeeze()
        if n_plots_x > 1:
            plot_flat_sample(
                fig,
                ax[plot_idx, :],
                pc_lon,
                pc_lat,
                xt,
                yt,
                yp,
                variable_name,
                clevels,
                cmap_precip,
                datashader,
                precip_and_related_fields,
            )
        else:
            plot_flat_sample(
                fig,
                ax,
                pc_lon,
                pc_lat,
                xt,
                yt,
                yp,
                variable_name,
                clevels,
                cmap_precip,
                datashader,
                precip_and_related_fields,
            )

    return fig


def plot_flat_sample(
    fig: Figure,
    ax: plt.Axes,
    lon: np.ndarray,
    lat: np.ndarray,
    input_: np.ndarray,
    truth: np.ndarray,
    pred: np.ndarray,
    vname: str,
    clevels: float,
    cmap_precip: str,
    datashader: bool = False,
    precip_and_related_fields: list | None = None,
) -> None:
    """Plot a "flat" 1D sample.

    Data on non-rectangular (reduced Gaussian) grids.

    Parameters
    ----------
    fig : Figure
        Figure object handle
    ax : matplotlib.axes
        Axis object handle
    lon : np.ndarray
        longitude coordinates array, shape (lon,)
    lat : np.ndarray
        latitude coordinates array, shape (lat,)
    input_ : np.ndarray
        Input data of shape (lat*lon,)
    truth : np.ndarray
        Expected data of shape (lat*lon,)
    pred : np.ndarray
        Predicted data of shape (lat*lon,)
    vname : str
        Variable name
    clevels : float
        Accumulation levels used for precipitation related plots
    cmap_precip: str
        Colors used for each accumulation level
    datashader: bool, optional
        Datashader plott, by default True
    precip_and_related_fields : list, optional
        List of precipitation-like variables, by default []

    Returns
    -------
    None
    """
    precip_and_related_fields = precip_and_related_fields or []
    if vname in precip_and_related_fields:
        # Create a custom colormap for precipitation
        nws_precip_colors = cmap_precip
        precip_colormap = ListedColormap(nws_precip_colors)

        # Defining the actual precipitation accumulation levels in mm
        cummulation_lvls = clevels
        norm = BoundaryNorm(cummulation_lvls, len(cummulation_lvls) + 1)

        # converting to mm from m
        truth *= 1000.0
        pred *= 1000.0
        single_plot(
            fig,
            ax[1],
            lon,
            lat,
            truth,
            cmap=precip_colormap,
            norm=norm,
            title=f"{vname} target",
            datashader=datashader,
        )
        single_plot(
            fig,
            ax[2],
            lon,
            lat,
            pred,
            cmap=precip_colormap,
            norm=norm,
            title=f"{vname} pred",
            datashader=datashader,
        )
        single_plot(
            fig,
            ax[3],
            lon,
            lat,
            truth - pred,
            cmap="bwr",
            norm=TwoSlopeNorm(vcenter=0.0),
            title=f"{vname} pred err",
            datashader=datashader,
        )
    elif vname == "mwd":
        cyclic_colormap = "twilight"

        def error_plot_in_degrees(array1: np.ndarray, array2: np.ndarray) -> np.ndarray:
            """Calculate error between two arrays in degrees in range [-180, 180]."""
            tmp = (array1 - array2) % 360
            return np.where(tmp > 180, tmp - 360, tmp)

        sample_shape = truth.shape
        pred = np.maximum(np.zeros(sample_shape), np.minimum(360 * np.ones(sample_shape), (pred)))
        single_plot(
            fig,
            ax[1],
            lon=lon,
            lat=lat,
            data=truth,
            cmap=cyclic_colormap,
            title=f"{vname} target",
            datashader=datashader,
        )
        single_plot(
            fig,
            ax[2],
            lon=lon,
            lat=lat,
            data=pred,
            cmap=cyclic_colormap,
            title=f"capped {vname} pred",
            datashader=datashader,
        )
        err_plot = error_plot_in_degrees(truth, pred)
        single_plot(
            fig,
            ax[3],
            lon=lon,
            lat=lat,
            data=err_plot,
            cmap="bwr",
            norm=TwoSlopeNorm(vcenter=0.0),
            title=f"{vname} pred err: {np.nanmean(np.abs(err_plot)):.{4}f} deg.",
            datashader=datashader,
        )
    else:
        combined_data = np.concatenate((input_, truth, pred))
        # For 'errors', only persistence and increments need identical colorbar-limits
        combined_error = np.concatenate(((pred - input_), (truth - input_)))
        norm = Normalize(vmin=np.nanmin(combined_data), vmax=np.nanmax(combined_data))
        single_plot(fig, ax[1], lon, lat, truth, norm=norm, title=f"{vname} target", datashader=datashader)
        single_plot(fig, ax[2], lon, lat, pred, norm=norm, title=f"{vname} pred", datashader=datashader)
        single_plot(
            fig,
            ax[3],
            lon,
            lat,
            truth - pred,
            cmap="bwr",
            norm=TwoSlopeNorm(vcenter=0.0),
            title=f"{vname} pred err",
            datashader=datashader,
        )

    if sum(input_) != 0:
        if vname == "mwd":
            single_plot(
                fig,
                ax[0],
                lon=lon,
                lat=lat,
                data=input_,
                cmap=cyclic_colormap,
                title=f"{vname} input",
                datashader=datashader,
            )
            err_plot = error_plot_in_degrees(pred, input_)
            single_plot(
                fig,
                ax[4],
                lon=lon,
                lat=lat,
                data=err_plot,
                cmap="bwr",
                norm=TwoSlopeNorm(vcenter=0.0),
                title=f"{vname} increment [pred - input] % 360",
                datashader=datashader,
            )
            err_plot = error_plot_in_degrees(truth, input_)
            single_plot(
                fig,
                ax[5],
                lon=lon,
                lat=lat,
                data=err_plot,
                cmap="bwr",
                norm=TwoSlopeNorm(vcenter=0.0),
                title=f"{vname} persist err: {np.nanmean(np.abs(err_plot)):.{4}f} deg.",
                datashader=datashader,
            )
        else:
            single_plot(fig, ax[0], lon, lat, input_, norm=norm, title=f"{vname} input", datashader=datashader)
            single_plot(
                fig,
                ax[4],
                lon,
                lat,
                pred - input_,
                cmap="bwr",
                norm=TwoSlopeNorm(vmin=combined_error.min(), vcenter=0.0, vmax=combined_error.max()),
                title=f"{vname} increment [pred - input]",
                datashader=datashader,
            )
            single_plot(
                fig,
                ax[5],
                lon,
                lat,
                truth - input_,
                cmap="bwr",
                norm=TwoSlopeNorm(vmin=combined_error.min(), vcenter=0.0, vmax=combined_error.max()),
                title=f"{vname} persist err",
                datashader=datashader,
            )
    else:
        ax[0].axis("off")
        ax[4].axis("off")
        ax[5].axis("off")


def single_plot(
    fig: Figure,
    ax: plt.axes,
    lon: np.array,
    lat: np.array,
    data: np.array,
    cmap: str = "viridis",
    norm: str | None = None,
    title: str | None = None,
    datashader: bool = False,
) -> None:
    """Plot a single lat-lon map.

    Plotting can be made either using datashader plot or Datashader(bin) plots.
    By default it uses Datashader since it is faster and more efficient.

    Parameters
    ----------
    fig : Figure
        Figure object handle
    ax : matplotlib.axes
        Axis object handle
    lon : np.ndarray
        longitude coordinates array, shape (lon,)
    lat : np.ndarray
        latitude coordinates array, shape (lat,)
    data : np.ndarray
        Data to plot
    cmap : str, optional
        Colormap string from matplotlib, by default "viridis"
    norm : str, optional
        Normalization string from matplotlib, by default None
    title : str, optional
        Title for plot, by default None
    datashader: bool, optional
        Scatter plot, by default False

    Returns
    -------
    None
    """
    if not datashader:
        psc = ax.scatter(
            lon,
            lat,
            c=data,
            cmap=cmap,
            s=1,
            alpha=1.0,
            norm=norm,
            rasterized=False,
        )
    else:
        df = pd.DataFrame({"val": data, "x": lon, "y": lat})
        # Adjust binning to match the resolution of the data
        lower_limit = 25
        upper_limit = 500
        n_pixels = max(min(int(np.floor(data.shape[0] * 0.004)), upper_limit), lower_limit)
        psc = dsshow(
            df,
            dsh.Point("x", "y"),
            dsh.mean("val"),
<<<<<<< HEAD
            vmin=np.nanmin(data),
            vmax=np.nanmax(data),
=======
>>>>>>> 58e6ec29
            cmap=cmap,
            plot_width=n_pixels,
            plot_height=n_pixels,
            norm=norm,
            aspect="auto",
            ax=ax,
        )

    xmin, xmax = max(lon.min(), -np.pi), min(lon.max(), np.pi)
    ymin, ymax = max(lat.min(), -np.pi / 2), min(lat.max(), np.pi / 2)
    ax.set_xlim((xmin - 0.1, xmax + 0.1))
    ax.set_ylim((ymin - 0.1, ymax + 0.1))

    continents.plot_continents(ax)

    if title is not None:
        ax.set_title(title)

    ax.set_aspect("auto", adjustable=None)
    _hide_axes_ticks(ax)
    fig.colorbar(psc, ax=ax)


def get_scatter_frame(
    ax: plt.Axes,
    data: np.ndarray,
    latlons: np.ndarray,
    cmap: str = "viridis",
    vmin: int | None = None,
    vmax: int | None = None,
) -> [plt.Axes, PathCollection]:
    """Create a scatter plot for a single frame of an animation."""
    pc_lat, pc_lon = equirectangular_projection(latlons)

    scatter_frame = ax.scatter(
        pc_lon,
        pc_lat,
        c=data,
        cmap=cmap,
        s=5,
        alpha=1.0,
        rasterized=True,
        vmin=vmin,
        vmax=vmax,
    )
    ax.set_xlim((-np.pi, np.pi))
    ax.set_ylim((-np.pi / 2, np.pi / 2))
    continents.plot_continents(ax)
    ax.set_aspect("auto", adjustable=None)
    _hide_axes_ticks(ax)
    return ax, scatter_frame


def edge_plot(
    fig: Figure,
    ax: plt.Axes,
    src_coords: np.ndarray,
    dst_coords: np.ndarray,
    data: np.ndarray,
    cmap: str = "coolwarm",
    title: str | None = None,
) -> None:
    """Lat-lon line plot.

    Parameters
    ----------
    fig : Figure
        Figure object handle
    ax : matplotlib.axes
        Axis object handle
    src_coords : np.ndarray of shape (num_edges, 2)
        Source latitudes and longitudes.
    dst_coords : np.ndarray of shape (num_edges, 2)
        Destination latitudes and longitudes.
    data : np.ndarray of shape (num_edges, 1)
        Data to plot
    cmap : str, optional
        Colormap string from matplotlib, by default "viridis".
    title : str, optional
        Title for plot, by default None
    """
    edge_lines = np.stack([src_coords, dst_coords], axis=1)
    lc = LineCollection(edge_lines, cmap=cmap, linewidths=1)
    lc.set_array(data)

    psc = ax.add_collection(lc)

    xmin, xmax = edge_lines[:, 0, 0].min(), edge_lines[:, 0, 0].max()
    ymin, ymax = edge_lines[:, 1, 1].min(), edge_lines[:, 1, 1].max()
    ax.set_xlim((xmin - 0.1, xmax + 0.1))
    ax.set_ylim((ymin - 0.1, ymax + 0.1))

    continents.plot_continents(ax)

    if title is not None:
        ax.set_title(title)

    ax.set_aspect("auto", adjustable=None)
    _hide_axes_ticks(ax)
    fig.colorbar(psc, ax=ax)


def plot_graph_node_features(model: nn.Module, datashader: bool = False) -> Figure:
    """Plot trainable graph node features.

    Parameters
    ----------
    model: AneomiModelEncProcDec
        Model object
    datashader: bool, optional
        Scatter plot, by default False

    Returns
    -------
    Figure
        Figure object handle
    """
    nrows = len(nodes_name := model._graph_data.node_types)
    ncols = min(model.node_attributes.trainable_tensors[m].trainable.shape[1] for m in nodes_name)
    figsize = (ncols * 4, nrows * 3)
    fig, ax = plt.subplots(nrows, ncols, figsize=figsize, layout=LAYOUT)

    for row, (mesh, trainable_tensor) in enumerate(model.node_attributes.trainable_tensors.items()):
        latlons = model.node_attributes.get_coordinates(mesh).cpu().numpy()
        node_features = trainable_tensor.trainable.cpu().detach().numpy()

        lat, lon = latlons[:, 0], latlons[:, 1]

        for i in range(ncols):
            ax_ = ax[row, i] if ncols > 1 else ax[row]
            single_plot(
                fig,
                ax_,
                lon=lon,
                lat=lat,
                data=node_features[..., i],
                title=f"{mesh} trainable feature #{i + 1}",
                datashader=datashader,
            )

    return fig


def plot_graph_edge_features(model: nn.Module, q_extreme_limit: float = 0.05) -> Figure:
    """Plot trainable graph edge features.

    Parameters
    ----------
    model: AneomiModelEncProcDec
        Model object
    q_extreme_limit : float, optional
        Plot top & bottom quantile of edges trainable values, by default 0.05 (5%).

    Returns
    -------
    Figure
        Figure object handle
    """
    trainable_modules = {
        (model._graph_name_data, model._graph_name_hidden): model.encoder,
        (model._graph_name_hidden, model._graph_name_data): model.decoder,
    }

    if isinstance(model.processor, GraphEdgeMixin):
        trainable_modules[model._graph_name_hidden, model._graph_name_hidden] = model.processor

    ncols = min(module.trainable.trainable.shape[1] for module in trainable_modules.values())
    nrows = len(trainable_modules)
    figsize = (ncols * 4, nrows * 3)
    fig, ax = plt.subplots(nrows, ncols, figsize=figsize, layout=LAYOUT)

    for row, ((src, dst), graph_mapper) in enumerate(trainable_modules.items()):
        src_coords = model.node_attributes.get_coordinates(src).cpu().numpy()
        dst_coords = model.node_attributes.get_coordinates(dst).cpu().numpy()
        edge_index = graph_mapper.edge_index_base.cpu().numpy()
        edge_features = graph_mapper.trainable.trainable.cpu().detach().numpy()

        for i in range(ncols):
            ax_ = ax[row, i] if ncols > 1 else ax[row]
            feature = edge_features[..., i]

            # Get mask of feature values over top and bottom percentiles
            top_perc = np.quantile(feature, 1 - q_extreme_limit)
            bottom_perc = np.quantile(feature, q_extreme_limit)

            mask = (feature >= top_perc) | (feature <= bottom_perc)

            edge_plot(
                fig,
                ax_,
                src_coords[edge_index[0, mask]][:, ::-1],
                dst_coords[edge_index[1, mask]][:, ::-1],
                feature[mask],
                title=f"{src} -> {dst} trainable feature #{i + 1}",
            )

    return fig<|MERGE_RESOLUTION|>--- conflicted
+++ resolved
@@ -715,11 +715,8 @@
             df,
             dsh.Point("x", "y"),
             dsh.mean("val"),
-<<<<<<< HEAD
             vmin=np.nanmin(data),
             vmax=np.nanmax(data),
-=======
->>>>>>> 58e6ec29
             cmap=cmap,
             plot_width=n_pixels,
             plot_height=n_pixels,
