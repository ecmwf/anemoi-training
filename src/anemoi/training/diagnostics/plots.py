# (C) Copyright 2024 Anemoi contributors.
#
# This software is licensed under the terms of the Apache Licence Version 2.0
# which can be obtained at http://www.apache.org/licenses/LICENSE-2.0.
#
# In applying this licence, ECMWF does not waive the privileges and immunities
# granted to it by virtue of its status as an intergovernmental organisation
# nor does it submit to any jurisdiction.


from __future__ import annotations

import logging
from typing import TYPE_CHECKING

import matplotlib.pyplot as plt
import matplotlib.style as mplstyle
import numpy as np
import torch
from anemoi.models.layers.mapper import GraphEdgeMixin
from matplotlib.collections import LineCollection
from matplotlib.collections import PathCollection
from matplotlib.colors import BoundaryNorm
from matplotlib.colors import ListedColormap
from matplotlib.colors import TwoSlopeNorm
from pyshtools.expand import SHGLQ
from pyshtools.expand import SHExpandGLQ
from scipy.interpolate import griddata

from anemoi.training.diagnostics.maps import Coastlines
from anemoi.training.diagnostics.maps import EquirectangularProjection

if TYPE_CHECKING:
    from matplotlib.figure import Figure

from dataclasses import dataclass

LOGGER = logging.getLogger(__name__)

continents = Coastlines()


@dataclass
class LatLonData:
    latitudes: np.ndarray
    longitudes: np.ndarray
    data: np.ndarray


def equirectangular_projection(latlons: np.array) -> np.array:
    pc = EquirectangularProjection()
    lat, lon = latlons[:, 0], latlons[:, 1]
    pc_lon, pc_lat = pc(lon, lat)
    return pc_lat, pc_lon


def init_plot_settings() -> None:
    """Initialize matplotlib plot settings."""
    small_font_size = 8
    medium_font_size = 10

    mplstyle.use("fast")
    plt.rcParams["path.simplify_threshold"] = 0.9

    plt.rc("font", size=small_font_size)  # controls default text sizes
    plt.rc("axes", titlesize=small_font_size)  # fontsize of the axes title
    plt.rc("axes", labelsize=medium_font_size)  # fontsize of the x and y labels
    plt.rc("xtick", labelsize=small_font_size)  # fontsize of the tick labels
    plt.rc("ytick", labelsize=small_font_size)  # fontsize of the tick labels
    plt.rc("legend", fontsize=small_font_size)  # legend fontsize
    plt.rc("figure", titlesize=small_font_size)  # fontsize of the figure title


def _hide_axes_ticks(ax: plt.Axes) -> None:
    """Hide x/y-axis ticks.

    Parameters
    ----------
    ax : matplotlib.axes
        Axes object handle

    """
    plt.setp(ax.get_xticklabels(), visible=False)
    plt.setp(ax.get_yticklabels(), visible=False)
    ax.tick_params(axis="both", which="both", length=0)


def plot_loss(
    x: np.ndarray,
    colors: np.ndarray,
    xticks: dict[str, int] | None = None,
    legend_patches: list | None = None,
) -> Figure:
    """Plots data for one multilevel sample.

    Parameters
    ----------
    x : np.ndarray
        Data for Plotting of shape (npred,)
    colors : np.ndarray
        Colors for the bars.
    xticks : dict, optional
        Dictionary of xticks, by default None
    legend_patches : list, optional
        List of legend patches, by default None

    Returns
    -------
    Figure
        The figure object handle.

    """
    # create plot
    # more space for legend
    figsize = (8, 3) if legend_patches else (4, 3)
    fig, ax = plt.subplots(1, 1, figsize=figsize)
    # histogram plot
    ax.bar(np.arange(x.size), x, color=colors, log=1)

    # add xticks and legend if given
    if xticks:
        ax.set_xticks(list(xticks.values()), list(xticks.keys()), rotation=60)
    if legend_patches:
        # legend outside and to the right of the plot
        plt.legend(handles=legend_patches, bbox_to_anchor=(1.01, 1), loc="upper left")
    plt.tight_layout()

    return fig


def plot_power_spectrum(
    parameters: dict[str, int],
    latlons: np.ndarray,
    x: np.ndarray,
    y_true: np.ndarray,
    y_pred: np.ndarray,
) -> Figure:
    """Plots power spectrum.

    NB: this can be very slow for large data arrays
    call it as infrequently as possible!

    Parameters
    ----------
    parameters : dict[str, int]
        Dictionary of variable names and indices
    latlons : np.ndarray
        lat/lon coordinates array, shape (lat*lon, 2)
    x : np.ndarray
        Input data of shape (lat*lon, nvar*level)
    y_true : np.ndarray
        Expected data of shape (lat*lon, nvar*level)
    y_pred : np.ndarray
        Predicted data of shape (lat*lon, nvar*level)

    Returns
    -------
    Figure
        The figure object handle.

    """
    n_plots_x, n_plots_y = len(parameters), 1

    figsize = (n_plots_y * 4, n_plots_x * 3)
    fig, ax = plt.subplots(n_plots_x, n_plots_y, figsize=figsize)

    pc_lat, pc_lon = equirectangular_projection(latlons)

    pc_lon = np.array(pc_lon)
    pc_lat = np.array(pc_lat)
    # Calculate delta_lon and delta_lat on the projected grid
    delta_lon = abs(np.diff(pc_lon))
    non_zero_delta_lon = delta_lon[delta_lon != 0]
    delta_lat = abs(np.diff(pc_lat))
    non_zero_delta_lat = delta_lat[delta_lat != 0]

    # Define a regular grid for interpolation
    n_pix_lon = int(np.floor(abs(pc_lon.max() - pc_lon.min()) / abs(np.min(non_zero_delta_lon))))  # around 400 for O96
    n_pix_lat = int(np.floor(abs(pc_lat.max() - pc_lat.min()) / abs(np.min(non_zero_delta_lat))))  # around 192 for O96
    regular_pc_lon = np.linspace(pc_lon.min(), pc_lon.max(), n_pix_lon)
    regular_pc_lat = np.linspace(pc_lat.min(), pc_lat.max(), n_pix_lat)
    grid_pc_lon, grid_pc_lat = np.meshgrid(regular_pc_lon, regular_pc_lat)

    for plot_idx, (variable_idx, (variable_name, output_only)) in enumerate(parameters.items()):
        yt = y_true[..., variable_idx].squeeze()
        yp = y_pred[..., variable_idx].squeeze()

        # check for any nan in yt
        nan_flag = np.isnan(yt).any()

        method = "linear" if nan_flag else "cubic"
        if output_only:
            xt = x[..., variable_idx].squeeze()
            yt_i = griddata((pc_lon, pc_lat), (yt - xt), (grid_pc_lon, grid_pc_lat), method=method, fill_value=0.0)
            yp_i = griddata((pc_lon, pc_lat), (yp - xt), (grid_pc_lon, grid_pc_lat), method=method, fill_value=0.0)
        else:
            yt_i = griddata((pc_lon, pc_lat), yt, (grid_pc_lon, grid_pc_lat), method=method, fill_value=0.0)
            yp_i = griddata((pc_lon, pc_lat), yp, (grid_pc_lon, grid_pc_lat), method=method, fill_value=0.0)

        # Masking NaN values
        if nan_flag:
            mask = np.isnan(yt_i)
            if mask.any():
                yt_i = np.where(mask, 0.0, yt_i)
                yp_i = np.where(mask, 0.0, yp_i)

        amplitude_t = np.array(compute_spectra(yt_i))
        amplitude_p = np.array(compute_spectra(yp_i))

        ax[plot_idx].loglog(
            np.arange(1, amplitude_t.shape[0]),
            amplitude_t[1 : (amplitude_t.shape[0])],
            label="Truth (data)",
        )
        ax[plot_idx].loglog(
            np.arange(1, amplitude_p.shape[0]),
            amplitude_p[1 : (amplitude_p.shape[0])],
            label="Predicted",
        )

        ax[plot_idx].legend()
        ax[plot_idx].set_title(variable_name)

        ax[plot_idx].set_xlabel("$k$")
        ax[plot_idx].set_ylabel("$P(k)$")
        ax[plot_idx].set_aspect("auto", adjustable=None)
    fig.tight_layout()
    return fig


def compute_spectra(field: np.ndarray) -> np.ndarray:
    """Compute spectral variability of a field by wavenumber.

    Parameters
    ----------
    field : np.ndarray
        lat lon field to calculate the spectra of

    Returns
    -------
    np.ndarray
        spectra of field by wavenumber

    """
    field = np.array(field)

    # compute real and imaginary parts of power spectra of field
    lmax = field.shape[0] - 1  # maximum degree of expansion
    zero_w = SHGLQ(lmax)
    coeffs_field = SHExpandGLQ(field, w=zero_w[1], zero=zero_w[0])

    # Re**2 + Im**2
    coeff_amp = coeffs_field[0, :, :] ** 2 + coeffs_field[1, :, :] ** 2

    # sum over meridional direction
    return np.sum(coeff_amp, axis=0)


def plot_histogram(
    parameters: dict[str, int],
    x: np.ndarray,
    y_true: np.ndarray,
    y_pred: np.ndarray,
    precip_and_related_fields: list | None = None,
) -> Figure:
    """Plots histogram.

    NB: this can be very slow for large data arrays
    call it as infrequently as possible!

    Parameters
    ----------
    parameters : dict[str, int]
        Dictionary of variable names and indices
    x : np.ndarray
        Input data of shape (lat*lon, nvar*level)
    y_true : np.ndarray
        Expected data of shape (lat*lon, nvar*level)
    y_pred : np.ndarray
        Predicted data of shape (lat*lon, nvar*level)
    precip_and_related_fields : list, optional
        List of precipitation-like variables, by default []

    Returns
    -------
    Figure
        The figure object handle.

    """
    precip_and_related_fields = precip_and_related_fields or []

    n_plots_x, n_plots_y = len(parameters), 1

    figsize = (n_plots_y * 4, n_plots_x * 3)
    fig, ax = plt.subplots(n_plots_x, n_plots_y, figsize=figsize)

    for plot_idx, (variable_idx, (variable_name, output_only)) in enumerate(parameters.items()):
        yt = y_true[..., variable_idx].squeeze()
        yp = y_pred[..., variable_idx].squeeze()
        # postprocessed outputs so we need to handle possible NaNs

        # Calculate the histogram and handle NaNs
        if output_only:
            # histogram of true increment and predicted increment
            xt = x[..., variable_idx].squeeze() * int(output_only)
            yt_xt = yt - xt
            yp_xt = yp - xt
            # enforce the same binning for both histograms
            bin_min = min(np.nanmin(yt_xt), np.nanmin(yp_xt))
            bin_max = max(np.nanmax(yt_xt), np.nanmax(yp_xt))
            hist_yt, bins_yt = np.histogram(yt_xt[~np.isnan(yt_xt)], bins=100, range=[bin_min, bin_max])
            hist_yp, bins_yp = np.histogram(yp_xt[~np.isnan(yp_xt)], bins=100, range=[bin_min, bin_max])
        else:
            # enforce the same binning for both histograms
            bin_min = min(np.nanmin(yt), np.nanmin(yp))
            bin_max = max(np.nanmax(yt), np.nanmax(yp))
            hist_yt, bins_yt = np.histogram(yt[~np.isnan(yt)], bins=100, range=[bin_min, bin_max])
            hist_yp, bins_yp = np.histogram(yp[~np.isnan(yp)], bins=100, range=[bin_min, bin_max])

        # Visualization trick for tp
        if variable_name in precip_and_related_fields:
            # in-place multiplication does not work here because variables are different numpy types
            hist_yt = hist_yt * bins_yt[:-1]
            hist_yp = hist_yp * bins_yp[:-1]
        # Plot the modified histogram
        ax[plot_idx].bar(bins_yt[:-1], hist_yt, width=np.diff(bins_yt), color="blue", alpha=0.7, label="Truth (data)")
        ax[plot_idx].bar(bins_yp[:-1], hist_yp, width=np.diff(bins_yp), color="red", alpha=0.7, label="Predicted")

        ax[plot_idx].set_title(variable_name)
        ax[plot_idx].set_xlabel(variable_name)
        ax[plot_idx].set_ylabel("Density")
        ax[plot_idx].legend()
        ax[plot_idx].set_aspect("auto", adjustable=None)

    fig.tight_layout()
    return fig


def plot_predicted_multilevel_flat_sample(
    parameters: dict[str, int],
    n_plots_per_sample: int,
    latlons: np.ndarray,
    clevels: float,
    cmap_precip: str,
    x: np.ndarray,
    y_true: np.ndarray,
    y_pred: np.ndarray,
    precip_and_related_fields: list | None = None,
) -> Figure:
    """Plots data for one multilevel latlon-"flat" sample.

    NB: this can be very slow for large data arrays
    call it as infrequently as possible!

    Parameters
    ----------
    parameters : dict[str, int]
        Dictionary of variable names and indices
    n_plots_per_sample : int
        Number of plots per sample
    latlons : np.ndarray
        lat/lon coordinates array, shape (lat*lon, 2)
    clevels : float
        Accumulation levels used for precipitation related plots
    cmap_precip: str
        Colors used for each accumulation level
    x : np.ndarray
        Input data of shape (lat*lon, nvar*level)
    y_true : np.ndarray
        Expected data of shape (lat*lon, nvar*level)
    y_pred : np.ndarray
        Predicted data of shape (lat*lon, nvar*level)
    precip_and_related_fields : list, optional
        List of precipitation-like variables, by default []

    Returns
    -------
    Figure
        The figure object handle.

    """
    n_plots_x, n_plots_y = len(parameters), n_plots_per_sample

    figsize = (n_plots_y * 4, n_plots_x * 3)
    fig, ax = plt.subplots(n_plots_x, n_plots_y, figsize=figsize)

    pc_lat, pc_lon = equirectangular_projection(latlons)

    for plot_idx, (variable_idx, (variable_name, output_only)) in enumerate(parameters.items()):
        xt = x[..., variable_idx].squeeze() * int(output_only)
        yt = y_true[..., variable_idx].squeeze()
        yp = y_pred[..., variable_idx].squeeze()
        if n_plots_x > 1:
            plot_flat_sample(
                fig,
                ax[plot_idx, :],
                pc_lon,
                pc_lat,
                xt,
                yt,
                yp,
                variable_name,
                clevels,
                cmap_precip,
                precip_and_related_fields,
            )
        else:
            plot_flat_sample(
                fig,
                ax,
                pc_lon,
                pc_lat,
                xt,
                yt,
                yp,
                variable_name,
                clevels,
                cmap_precip,
                precip_and_related_fields,
            )

    return fig


def plot_flat_sample(
    fig: Figure,
    ax: plt.Axes,
    lon: np.ndarray,
    lat: np.ndarray,
    input_: np.ndarray,
    truth: np.ndarray,
    pred: np.ndarray,
    vname: str,
    clevels: float,
    cmap_precip: str,
    precip_and_related_fields: list | None = None,
) -> None:
    """Plot a "flat" 1D sample.

    Data on non-rectangular (reduced Gaussian) grids.

    Parameters
    ----------
    fig : _type_
        Figure object handle
    ax : matplotlib.axes
        Axis object handle
    lon : np.ndarray
        longitude coordinates array, shape (lon,)
    lat : np.ndarray
        latitude coordinates array, shape (lat,)
    input_ : np.ndarray
        Input data of shape (lat*lon,)
    truth : np.ndarray
        Expected data of shape (lat*lon,)
    pred : np.ndarray
        Predicted data of shape (lat*lon,)
    vname : str
        Variable name
    clevels : float
        Accumulation levels used for precipitation related plots
    cmap_precip: str
        Colors used for each accumulation level
    precip_and_related_fields : list, optional
        List of precipitation-like variables, by default []

    """
    precip_and_related_fields = precip_and_related_fields or []
    if vname in precip_and_related_fields:
        # Create a custom colormap for precipitation
        nws_precip_colors = cmap_precip
        precip_colormap = ListedColormap(nws_precip_colors)

        # Defining the actual precipitation accumulation levels in mm
        cummulation_lvls = clevels
        norm = BoundaryNorm(cummulation_lvls, len(cummulation_lvls) + 1)

        # converting to mm from m
        truth *= 1000.0
        pred *= 1000.0
        scatter_plot(fig, ax[1], lon=lon, lat=lat, data=truth, cmap=precip_colormap, norm=norm, title=f"{vname} target")
        scatter_plot(fig, ax[2], lon=lon, lat=lat, data=pred, cmap=precip_colormap, norm=norm, title=f"{vname} pred")
        scatter_plot(
            fig,
            ax[3],
            lon=lon,
            lat=lat,
            data=truth - pred,
            cmap="bwr",
            norm=TwoSlopeNorm(vcenter=0.0),
            title=f"{vname} pred err",
        )
    elif vname == "mwd":
        cyclic_colormap = "twilight"

        def error_plot_in_degrees(array1: np.ndarray, array2: np.ndarray) -> np.ndarray:
            """Calculate error between two arrays in degrees in range [-180, 180]."""
            tmp = (array1 - array2) % 360
            return np.where(tmp > 180, tmp - 360, tmp)

        sample_shape = truth.shape
        pred = np.maximum(np.zeros(sample_shape), np.minimum(360 * np.ones(sample_shape), (pred)))
        scatter_plot(fig, ax[1], lon=lon, lat=lat, data=truth, cmap=cyclic_colormap, title=f"{vname} target")
        scatter_plot(fig, ax[2], lon=lon, lat=lat, data=pred, cmap=cyclic_colormap, title=f"capped {vname} pred")
        err_plot = error_plot_in_degrees(truth, pred)
        scatter_plot(
            fig,
            ax[3],
            lon=lon,
            lat=lat,
            data=err_plot,
            cmap="bwr",
            norm=TwoSlopeNorm(vcenter=0.0),
            title=f"{vname} pred err: {np.nanmean(np.abs(err_plot)):.{4}f} deg.",
        )
    else:
        scatter_plot(fig, ax[1], lon=lon, lat=lat, data=truth, title=f"{vname} target")
        scatter_plot(fig, ax[2], lon=lon, lat=lat, data=pred, title=f"{vname} pred")
        scatter_plot(
            fig,
            ax[3],
            lon=lon,
            lat=lat,
            data=truth - pred,
            cmap="bwr",
            norm=TwoSlopeNorm(vcenter=0.0),
            title=f"{vname} pred err",
        )

    if sum(input_) != 0:
        if vname == "mwd":
            scatter_plot(fig, ax[0], lon=lon, lat=lat, data=input_, cmap=cyclic_colormap, title=f"{vname} input")
            err_plot = error_plot_in_degrees(pred, input_)
            scatter_plot(
                fig,
                ax[4],
                lon=lon,
                lat=lat,
                data=err_plot,
                cmap="bwr",
                norm=TwoSlopeNorm(vcenter=0.0),
                title=f"{vname} increment [pred - input] % 360",
            )
            err_plot = error_plot_in_degrees(truth, input_)
            scatter_plot(
                fig,
                ax[5],
                lon=lon,
                lat=lat,
                data=err_plot,
                cmap="bwr",
                norm=TwoSlopeNorm(vcenter=0.0),
                title=f"{vname} persist err: {np.nanmean(np.abs(err_plot)):.{4}f} deg.",
            )
        else:
            scatter_plot(fig, ax[0], lon=lon, lat=lat, data=input_, title=f"{vname} input")
            scatter_plot(
                fig,
                ax[4],
                lon=lon,
                lat=lat,
                data=pred - input_,
                cmap="bwr",
                norm=TwoSlopeNorm(vcenter=0.0),
                title=f"{vname} increment [pred - input]",
            )
            scatter_plot(
                fig,
                ax[5],
                lon=lon,
                lat=lat,
                data=truth - input_,
                cmap="bwr",
                norm=TwoSlopeNorm(vcenter=0.0),
                title=f"{vname} persist err",
            )
    else:
        ax[0].axis("off")
        ax[4].axis("off")
        ax[5].axis("off")


def scatter_plot(
    fig: Figure,
    ax: plt.Axes,
    *,
    lon: np.array,
    lat: np.array,
    data: np.array,
    cmap: str = "viridis",
    norm: str | None = None,
    title: str | None = None,
) -> None:
    """Lat-lon scatter plot: can work with arbitrary grids.

    Parameters
    ----------
    fig : Figure
        Figure object handle
    ax : matplotlib.axes
        Axis object handle
    lon : np.ndarray
        longitude coordinates array, shape (lon,)
    lat : np.ndarray
        latitude coordinates array, shape (lat,)
    data : _type_
        Data to plot
    cmap : str, optional
        Colormap string from matplotlib, by default "viridis"
    norm : str, optional
        Normalization string from matplotlib, by default None
    title : str, optional
        Title for plot, by default None

    """
    psc = ax.scatter(
        lon,
        lat,
        c=data,
        cmap=cmap,
        s=1,
        alpha=1.0,
        norm=norm,
        rasterized=True,
    )
    ax.set_xlim((-np.pi, np.pi))
    ax.set_ylim((-np.pi / 2, np.pi / 2))

    continents.plot_continents(ax)

    if title is not None:
        ax.set_title(title)

    ax.set_aspect("auto", adjustable=None)
    _hide_axes_ticks(ax)
    fig.colorbar(psc, ax=ax)


<<<<<<< HEAD
def get_scatter_frame(
    ax: plt.Axes,
    data: np.ndarray,
=======
# Function to create the scatter plot for each frame
def get_scatter_frame(
    ax: plt.Axes,
    data: np.array,
>>>>>>> 11eef5db
    latlons: np.ndarray,
    cmap: str = "viridis",
    vmin: int | None = None,
    vmax: int | None = None,
<<<<<<< HEAD
) -> [plt.Axes, PathCollection]:
    """Create a scatter plot for a single frame of an animation."""
    pc_lat, pc_lon = equirectangular_projection(latlons)

=======
) -> tuple[plt.Axes, PathCollection]:
    """Create a scatter plot for a single frame."""
    pc_lat, pc_lon = equirectangular_projection(latlons)
>>>>>>> 11eef5db
    scatter_frame = ax.scatter(
        pc_lon,
        pc_lat,
        c=data,
        cmap=cmap,
        s=5,
        alpha=1.0,
        rasterized=True,
        vmin=vmin,
        vmax=vmax,
    )
    ax.set_xlim((-np.pi, np.pi))
    ax.set_ylim((-np.pi / 2, np.pi / 2))
<<<<<<< HEAD

=======
    from anemoi.training.diagnostics.maps import Coastlines
    from anemoi.training.diagnostics.plots import _hide_axes_ticks

    continents = Coastlines()
>>>>>>> 11eef5db
    continents.plot_continents(ax)
    ax.set_aspect("auto", adjustable=None)
    _hide_axes_ticks(ax)
    return ax, scatter_frame


def edge_plot(
    fig: Figure,
    ax: plt.Axes,
    src_coords: np.ndarray,
    dst_coords: np.ndarray,
    data: np.ndarray,
    cmap: str = "coolwarm",
    title: str | None = None,
) -> None:
    """Lat-lon line plot.

    Parameters
    ----------
    fig : _type_
        Figure object handle
    ax : _type_
        Axis object handle
    src_coords : np.ndarray of shape (num_edges, 2)
        Source latitudes and longitudes.
    dst_coords : np.ndarray of shape (num_edges, 2)
        Destination latitudes and longitudes.
    data : np.ndarray of shape (num_edges, 1)
        Data to plot
    cmap : str, optional
        Colormap string from matplotlib, by default "viridis".
    title : str, optional
        Title for plot, by default None
    """
    edge_lines = np.stack([src_coords, dst_coords], axis=1)
    lc = LineCollection(edge_lines, cmap=cmap, linewidths=1)
    lc.set_array(data)

    psc = ax.add_collection(lc)

    xmin, xmax = edge_lines[:, 0, 0].min(), edge_lines[:, 0, 0].max()
    ymin, ymax = edge_lines[:, 1, 1].min(), edge_lines[:, 1, 1].max()
    ax.set_xlim((xmin - 0.1, xmax + 0.1))
    ax.set_ylim((ymin - 0.1, ymax + 0.1))

    continents.plot_continents(ax)

    if title is not None:
        ax.set_title(title)

    ax.set_aspect("auto", adjustable=None)
    _hide_axes_ticks(ax)
    fig.colorbar(psc, ax=ax)


def sincos_to_latlon(sincos_coords: torch.Tensor) -> torch.Tensor:
    """Get the lat/lon coordinates from the model.

    Parameters
    ----------
    sincos_coords: torch.Tensor of shape (N, 4)
        Sine and cosine of latitude and longitude coordinates.

    Returns
    -------
    torch.Tensor of shape (N, 2)
        Lat/lon coordinates.
    """
    ndim = sincos_coords.shape[1] // 2
    sin_y, cos_y = sincos_coords[:, :ndim], sincos_coords[:, ndim:]
    return torch.atan2(sin_y, cos_y)


def plot_graph_node_features(model: torch.nn.Module) -> Figure:
    """Plot trainable graph node features.

    Parameters
    ----------
    model: AneomiModelEncProcDec
        Model object

    Returns
    -------
    Figure
        Figure object handle
    """
    nrows = len(nodes_name := model._graph_data.node_types)
    ncols = min(getattr(model, f"trainable_{m}").trainable.shape[1] for m in nodes_name)
    figsize = (ncols * 4, nrows * 3)
    fig, ax = plt.subplots(nrows, ncols, figsize=figsize)

    for row, mesh in enumerate(nodes_name):
        sincos_coords = getattr(model, f"latlons_{mesh}")
        latlons = sincos_to_latlon(sincos_coords).cpu().numpy()
        features = getattr(model, f"trainable_{mesh}").trainable.cpu().detach().numpy()

        lat, lon = latlons[:, 0], latlons[:, 1]

        for i in range(ncols):
            ax_ = ax[row, i] if ncols > 1 else ax[row]
            scatter_plot(
                fig,
                ax_,
                lon=lon,
                lat=lat,
                data=features[..., i],
                title=f"{mesh} trainable feature #{i + 1}",
            )

    return fig


def plot_graph_edge_features(model: torch.nn.Module, q_extreme_limit: float = 0.05) -> Figure:
    """Plot trainable graph edge features.

    Parameters
    ----------
    model: AneomiModelEncProcDec
        Model object
    q_extreme_limit : float, optional
        Plot top & bottom quantile of edges trainable values, by default 0.05 (5%).

    Returns
    -------
    Figure
        Figure object handle
    """
    trainable_modules = {
        (model._graph_name_data, model._graph_name_hidden): model.encoder,
        (model._graph_name_hidden, model._graph_name_data): model.decoder,
    }

    if isinstance(model.processor, GraphEdgeMixin):
        trainable_modules[model._graph_name_hidden, model._graph_name_hidden] = model.processor

    ncols = min(module.trainable.trainable.shape[1] for module in trainable_modules.values())
    nrows = len(trainable_modules)
    figsize = (ncols * 4, nrows * 3)
    fig, ax = plt.subplots(nrows, ncols, figsize=figsize)

    for row, ((src, dst), graph_mapper) in enumerate(trainable_modules.items()):
        src_coords = sincos_to_latlon(getattr(model, f"latlons_{src}")).cpu().numpy()
        dst_coords = sincos_to_latlon(getattr(model, f"latlons_{dst}")).cpu().numpy()
        edge_index = graph_mapper.edge_index_base.cpu().numpy()
        edge_features = graph_mapper.trainable.trainable.cpu().detach().numpy()

        for i in range(ncols):
            ax_ = ax[row, i] if ncols > 1 else ax[row]
            feature = edge_features[..., i]

            # Get mask of feature values over top and bottom percentiles
            top_perc = np.quantile(feature, 1 - q_extreme_limit)
            bottom_perc = np.quantile(feature, q_extreme_limit)

            mask = (feature >= top_perc) | (feature <= bottom_perc)

            edge_plot(
                fig,
                ax_,
                src_coords[edge_index[0, mask]][:, ::-1],
                dst_coords[edge_index[1, mask]][:, ::-1],
                feature[mask],
                title=f"{src} -> {dst} trainable feature #{i + 1}",
            )

    return fig<|MERGE_RESOLUTION|>--- conflicted
+++ resolved
@@ -636,30 +636,17 @@
     fig.colorbar(psc, ax=ax)
 
 
-<<<<<<< HEAD
 def get_scatter_frame(
     ax: plt.Axes,
     data: np.ndarray,
-=======
-# Function to create the scatter plot for each frame
-def get_scatter_frame(
-    ax: plt.Axes,
-    data: np.array,
->>>>>>> 11eef5db
     latlons: np.ndarray,
     cmap: str = "viridis",
     vmin: int | None = None,
     vmax: int | None = None,
-<<<<<<< HEAD
 ) -> [plt.Axes, PathCollection]:
     """Create a scatter plot for a single frame of an animation."""
     pc_lat, pc_lon = equirectangular_projection(latlons)
 
-=======
-) -> tuple[plt.Axes, PathCollection]:
-    """Create a scatter plot for a single frame."""
-    pc_lat, pc_lon = equirectangular_projection(latlons)
->>>>>>> 11eef5db
     scatter_frame = ax.scatter(
         pc_lon,
         pc_lat,
@@ -673,14 +660,6 @@
     )
     ax.set_xlim((-np.pi, np.pi))
     ax.set_ylim((-np.pi / 2, np.pi / 2))
-<<<<<<< HEAD
-
-=======
-    from anemoi.training.diagnostics.maps import Coastlines
-    from anemoi.training.diagnostics.plots import _hide_axes_ticks
-
-    continents = Coastlines()
->>>>>>> 11eef5db
     continents.plot_continents(ax)
     ax.set_aspect("auto", adjustable=None)
     _hide_axes_ticks(ax)
