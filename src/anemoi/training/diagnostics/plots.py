--- conflicted
+++ resolved
@@ -17,11 +17,8 @@
 import matplotlib.style as mplstyle
 import numpy as np
 import torch
-<<<<<<< HEAD
-=======
 from anemoi.models.layers.mapper import GraphEdgeMixin
 from matplotlib.collections import LineCollection
->>>>>>> 9eb68a74
 from matplotlib.colors import BoundaryNorm
 from matplotlib.colors import ListedColormap
 from matplotlib.colors import TwoSlopeNorm
@@ -644,13 +641,6 @@
     fig.colorbar(psc, ax=ax)
 
 
-<<<<<<< HEAD
-def sincos_to_latlon(sincos_coords: torch.Tensor) -> torch.Tensor:
-    """Get the lat/lon coordinates from the model.
-
-    Parameters
-    ----------
-=======
 def edge_plot(
     fig: Figure,
     ax: plt.Axes,
@@ -705,7 +695,6 @@
 
     Parameters
     ----------
->>>>>>> 9eb68a74
     sincos_coords: torch.Tensor of shape (N, 4)
         Sine and cosine of latitude and longitude coordinates.
 
@@ -719,53 +708,18 @@
     return torch.atan2(sin_y, cos_y)
 
 
-<<<<<<< HEAD
-def plot_graph_node_features(model: torch.nn.Module, nodes_name: list[str]) -> Figure:
-=======
 def plot_graph_node_features(model: torch.nn.Module) -> Figure:
->>>>>>> 9eb68a74
     """Plot trainable graph node features.
 
     Parameters
     ----------
-<<<<<<< HEAD
-    model: torch.nn.Module
-        Model object
-    nodes_name: list[str]
-        List of nodes to plot
-=======
     model: AneomiModelEncProcDec
         Model object
->>>>>>> 9eb68a74
 
     Returns
     -------
     Figure
         Figure object handle
-<<<<<<< HEAD
-    """
-    nrows = len(nodes_name)
-    ncols = min(getattr(model, f"trainable_{m}").trainable.shape[1] for m in nodes_name)
-    figsize = (ncols * 4, nrows * 3)
-    fig, ax = plt.subplots(nrows, ncols, figsize=figsize)
-
-    for row, mesh in enumerate(nodes_name):
-        sincos_coords = getattr(model, f"latlons_{mesh}")
-        latlons = sincos_to_latlon(sincos_coords).cpu().numpy()
-        features = getattr(model, f"trainable_{mesh}").trainable.cpu().detach().numpy()
-
-        lat, lon = latlons[:, 0], latlons[:, 1]
-
-        for i in range(ncols):
-            ax_ = ax[row, i] if ncols > 1 else ax[row]
-            scatter_plot(
-                fig,
-                ax_,
-                lon=lon,
-                lat=lat,
-                data=features[..., i],
-                title=f"{mesh} trainable feature #{i + 1}",
-=======
     """
     nrows = len(nodes_name := model._graph_data.node_types)
     ncols = min(getattr(model, f"trainable_{m}").trainable.shape[1] for m in nodes_name)
@@ -844,7 +798,6 @@
                 dst_coords[edge_index[1, mask]][:, ::-1],
                 feature[mask],
                 title=f"{src} -> {dst} trainable feature #{i + 1}",
->>>>>>> 9eb68a74
             )
 
     return fig