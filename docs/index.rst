--- conflicted
+++ resolved
@@ -20,29 +20,6 @@
 models from existing recipes but with their own data.
 
 This package provides a the *Anemoi* training functionality.
-<<<<<<< HEAD
-
-.. toctree::
-   :maxdepth: 1
-
-   overview
-
-.. toctree::
-   :maxdepth: 1
-   :caption: Getting Started
-   :hidden:
-
-   start/installing
-   start/training-your-first-model
-   start/hydra-intro
-
-
-.. toctree::
-   :maxdepth: 1
-   :caption: Using Anemoi Training
-   :hidden:
-
-=======
 
 .. toctree::
    :maxdepth: 1
@@ -63,7 +40,6 @@
    :caption: Using Anemoi Training
    :hidden:
 
->>>>>>> 6813645a
    user-guide/training
    user-guide/models
    user-guide/tracking
@@ -79,10 +55,6 @@
    dev/hydra
    dev/testing
 
-<<<<<<< HEAD
-
-=======
->>>>>>> 6813645a
 .. toctree::
    :maxdepth: 1
    :glob:
