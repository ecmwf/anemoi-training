# (C) Copyright 2024 Anemoi contributors.
#
# This software is licensed under the terms of the Apache Licence Version 2.0
# which can be obtained at http://www.apache.org/licenses/LICENSE-2.0.
#
# In applying this licence, ECMWF does not waive the privileges and immunities
# granted to it by virtue of its status as an intergovernmental organisation
# nor does it submit to any jurisdiction.

# Configuration file for the Sphinx documentation builder.
#
# This file only contains a selection of the most common options. For a full
# list see the documentation:
# https://www.sphinx-doc.org/en/master/usage/configuration.html

# -- Path setup --------------------------------------------------------------

# If extensions (or modules to document with autodoc) are in another directory,
# add these directories to sys.path here. If the directory is relative to the
# documentation root, use os.path.abspath to make it absolute, like shown here.
#
import datetime
import os
import sys
from pathlib import Path

read_the_docs_build = os.environ.get("READTHEDOCS", None) == "True"

sys.path.insert(0, Path("..").absolute() / "src")


source_suffix = ".rst"
master_doc = "index"
pygments_style = "sphinx"
html_theme_options = {"logo_only": True}
html_logo = "_static/logo.png"


# -- Project information -----------------------------------------------------

project = "Anemoi Training"

author = "Anemoi contributors"

year = datetime.datetime.now(tz="UTC").year
years = "2024" if year == 2024 else f"2024-{year}"

<<<<<<< HEAD
copyright = f"{years}, ECMWF"  # noqa: A001
=======
copyright = f"{years}, Anemoi contributors"
>>>>>>> 49ce37eb


try:
    from anemoi.training._version import __version__

    release = __version__
except ImportError:
    release = "0.0.0"


# -- General configuration ---------------------------------------------------

# Add any Sphinx extension module names here, as strings. They can be
# extensions coming with Sphinx (named 'sphinx.ext.*') or your custom
# ones.
extensions = [
    "sphinx.ext.todo",
    "sphinx_rtd_theme",
    "nbsphinx",
    "sphinx.ext.graphviz",
    "sphinx.ext.intersphinx",
    "sphinx.ext.autodoc",
    "sphinx.ext.napoleon",
    "sphinxarg.ext",
    "sphinx.ext.autosectionlabel",
]

# Add any paths that contain templates here, relative to this directory.
# templates_path = ["_templates"] # noqa: ERA001

# List of patterns, relative to source directory, that match files and
# directories to ignore when looking for source files.
# This pattern also affects html_static_path and html_extra_path.
exclude_patterns = ["_build", "Thumbs.db", ".DS_Store", "'**.ipynb_checkpoints'"]

intersphinx_mapping = {
    "python": ("https://python.readthedocs.io/en/latest", None),
    "anemoi-utils": (
        "https://anemoi-utils.readthedocs.io/en/latest/",
        ("../../anemoi-utils/docs/_build/html/objects.inv", None),
    ),
    "anemoi-datasets": (
        "https://anemoi-datasets.readthedocs.io/en/latest/",
        ("../../anemoi-datasets/docs/_build/html/objects.inv", None),
    ),
    "anemoi-models": (
        "https://anemoi-models.readthedocs.io/en/latest/",
        ("../../anemoi-models/docs/_build/html/objects.inv", None),
    ),
    "anemoi-training": (
        "https://anemoi-training.readthedocs.io/en/latest/",
        ("../../anemoi-training/docs/_build/html/objects.inv", None),
    ),
    "anemoi-inference": (
        "https://anemoi-inference.readthedocs.io/en/latest/",
        ("../../anemoi-inference/docs/_build/html/objects.inv", None),
    ),
    "anemoi-graphs": (
        "https://anemoi-graphs.readthedocs.io/en/latest/",
        ("../../anemoi-graphs/docs/_build/html/objects.inv", None),
    ),
    "anemoi-registry": (
        "https://anemoi-registry.readthedocs.io/en/latest/",
        ("../../anemoi-registry/docs/_build/html/objects.inv", None),
    ),
    "anemoi-transform": (
        "https://anemoi-transform.readthedocs.io/en/latest/",
        ("../../anemoi-transform/docs/_build/html/objects.inv", None),
    ),
}

# -- Options for HTML output -------------------------------------------------

# The theme to use for HTML and HTML Help pages.  See the documentation for
# a list of builtin themes.
#
html_theme = "sphinx_rtd_theme"

# Add any paths that contain custom static files (such as style sheets) here,
# relative to this directory. They are copied after the builtin static files,
# so a file named "default.css" will overwrite the builtin "default.css".
html_static_path = ["_static"]
html_css_files = ["style.css"]


todo_include_todos = not read_the_docs_build

autodoc_member_order = "bysource"  # Keep file order<|MERGE_RESOLUTION|>--- conflicted
+++ resolved
@@ -45,12 +45,7 @@
 year = datetime.datetime.now(tz="UTC").year
 years = "2024" if year == 2024 else f"2024-{year}"
 
-<<<<<<< HEAD
-copyright = f"{years}, ECMWF"  # noqa: A001
-=======
 copyright = f"{years}, Anemoi contributors"
->>>>>>> 49ce37eb
-
 
 try:
     from anemoi.training._version import __version__
